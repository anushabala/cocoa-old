--- conflicted
+++ resolved
@@ -21,13 +21,9 @@
     "connection_timeout_num_seconds": 3,
     "templates_dir": "/afs/cs.stanford.edu/u/hehe/game-dialogue/src/web/templates",
     "end_survey": 1,
-<<<<<<< HEAD
-    "instructions": "/Users/anushabala/projects/game-dialogue/data/web/mutual-friends-instructions.html",
-    "task_title": "Who's Our Mutual Friend?",
-  	"icon": "handshake.jpg"
-=======
     "instructions": "/afs/cs.stanford.edu/u/hehe/game-dialogue/data/web/mutual-friends-instructions.html",
     "task_title": "Who's Our Mutual Friend?",
+    "icon": "handshake.jpg",
     "models": {
         "neural_test": {
             "active": true,
@@ -35,5 +31,4 @@
             "path": "/scr/hehe/game-dialogue/checkpoint/attn-copy-encdec"
         }
     }
->>>>>>> 5860dc46
 }
