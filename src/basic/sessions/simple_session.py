import random
import re
from collections import defaultdict
from src.basic.sample_utils import sample_candidates
from session import Session
from src.model.preprocess import tokenize
from src.model.vocab import is_entity
from src.basic.lexicon import Lexicon
import numpy as np

class SimpleSession(Session):
    '''
    The simple system implements a bot that
    - greets
    - asks or informs about a fact in its KB
    - replies 'no' or 'yes' to partner's repsonse
    - selects and item
    '''

    greetings = ['hi', 'hello', 'hey', 'hiya']

    def __init__(self, agent, kb, lexicon):
        super(SimpleSession, self).__init__(agent)
        self.agent = agent
        self.kb = kb
        self.lexicon = lexicon
        self.num_items = len(kb.items)
        self.entity_coords = self.get_entity_coords()
        self.entity_weights = self.weight_entity()
        self.item_weights = [1.] * self.num_items

        # Dialogue state
        self.asked_entities = None
        self.answered = False
        self.said_hi = False
        self.matched_item = None
        self.selected = False

    def get_entity_coords(self):
        '''
        Return a dict of {entity: [row]}
        '''
        entity_coords = defaultdict(list)
        for row, item in enumerate(self.kb.items):
            for col, attr in enumerate(self.kb.attributes):
                entity = item[attr.name]
                entity_coords[entity.lower()].append(row)
        return entity_coords

    def count_entity(self):
        '''
        Return a dict of {entity: count}.
        '''
        entity_counts = defaultdict(int)
        for item in self.kb.items:
            for entity in item.values():
                entity_counts[entity.lower()] += 1
        return entity_counts

    def weight_entity(self):
        '''
        Assign weights to each entity.
        '''
        entity_counts = self.count_entity()
        N = float(self.num_items)
        # Scale counts to [0, 1]
        entity_weights = {entity.lower(): count / N for entity, count in entity_counts.iteritems()}
        return entity_weights

    def choose_fact(self):
        num_entities = np.random.randint(1, 5)
        entities = sample_candidates(self.entity_weights.items())
        return self.entity_to_fact(entities), entities

    def entity_to_fact(self, entities):
        facts = []
        while len(entities) > 0:
            i = 0
            entity = entities[i]
            rowi = self.entity_coords[entity]
            fact = [[entity], len(rowi)]
            for j in xrange(i+1, len(entities)):
                entity2 = entities[j]
                rowj = self.entity_coords[entity2]
                intersect = [r for r in rowi if r in rowj]
                if len(intersect) > 0:
                    fact[0].append(entity2)
                    fact[1] = len(intersect)
                    rowi = intersect
            # Remove converted entities
            entities = [entity for entity in entities if entity not in fact[0]]
            facts.append(fact)
        return facts

    def fact_to_str(self, fact, num_items, include_count=True):
        fact_str = []
        total = num_items
        for attrs, count in fact:
            if include_count:
                s = '%s %s' % (self.number_to_str(count, total), ' and '.join([a for a in attrs]))
            else:
                s = ' and '.join([a for a in attrs])
            fact_str.append(s)
        fact_str = ', '.join(fact_str)
        return fact_str

    def number_to_str(self, count, total):
        if count == 0:
            return 'no'
        elif count == 1:
            return 'one'
        elif count == total:
            return 'all'
        elif count == 2:
            return 'two'
        elif count > 2./3. * total:
            return 'most'
        else:
            return str(count)

    def inform(self, facts):
        fact_str = self.fact_to_str(facts, self.num_items)
        message = 'I have %s.' % fact_str
        return self.message(message)

    def ask(self, facts):
        fact_str = self.fact_to_str(facts, self.num_items, include_count=False)
        message = 'Do you have %s?' % fact_str
        return self.message(message)

    def answer(self, entities):
        fact = self.entity_to_fact(entities)
        return self.inform(fact)

    def sample_item(self):
        item_id = np.argmax(self.item_weights)
        return item_id

    def update_entity_weights(self, entities, delta):
        for entity in entities:
            if entity in self.entity_weights:
                self.entity_weights[entity] += delta

    def update_item_weights(self, entities, delta):
        for i, item in enumerate(self.kb.items):
            values = item.values()
            self.item_weights[i] += delta * len([entity for entity in entities if entity in values])

    def send(self):
        if self.matched_item:
            if not self.selected:
                self.selected = True
                return self.select(self.matched_item)
            else:
                return None

<<<<<<< HEAD
        #if random.random() < 0.2:  # Wait randomly
        #    return None

=======
>>>>>>> 62ffa1aa
        # Say hi first
        if not self.said_hi:
            self.said_hi = True
            text = random.choice(self.greetings)
            return self.message(text)

        # Reply to questions
        if self.asked_entities is not None:
            response = self.answer(self.asked_entities)
            self.asked_entities = None
            return response

        # Inform or Ask or Select
        if np.random.random() < 0.7:
            facts, entities = self.choose_fact()
            # Decrease weights of entities mentioned
            self.update_entity_weights(entities, -0.5)
            if np.random.random() < 0.5:
                return self.inform(facts)
            else:
                return self.ask(facts)
        else:
            item_id = self.sample_item()
            # Don't repeatedly select one item
            self.item_weights[item_id] = -100
            return self.select(self.kb.items[item_id])

    def receive(self, event):
        if event.action == 'message':
            raw_utterance = event.data
            entity_tokens = self.lexicon.link_entity(tokenize(raw_utterance), kb=self.kb)
            entities = [word[1][0] for word in entity_tokens if is_entity(word)]

            if re.search(r'do you|\?', raw_utterance.lower()) is not None:
                self.asked_entities = entities

            # Update item weights
            if len(entities) > 0:
                if len([x for x in entity_tokens if x in ('no', 'none', "don't", 'zero')]) > 0:
                    delta = -1
                else:
                    delta = 1
                self.update_item_weights(entities, delta)

            # Increase weights of entities mentioned by the partner
            self.update_entity_weights(entities, 0.5)

        elif event.action == 'select':
            for item in self.kb.items:
                if item == event.data:
                    self.matched_item = item<|MERGE_RESOLUTION|>--- conflicted
+++ resolved
@@ -154,12 +154,6 @@
             else:
                 return None
 
-<<<<<<< HEAD
-        #if random.random() < 0.2:  # Wait randomly
-        #    return None
-
-=======
->>>>>>> 62ffa1aa
         # Say hi first
         if not self.said_hi:
             self.said_hi = True
