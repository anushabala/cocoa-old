'''
Data structures for events, examples, and datasets.
'''

from util import read_json
from event import Event
from scenario_db import Scenario

class Example(object):
    '''
    An example is a dialogue grounded in a scenario, has a set of events, and has some reward at the end.
    Created by through live conversation, serialized, and then read for training.
    '''
    def __init__(self, scenario, uuid, events, outcome, ex_id, agents):
        self.scenario = scenario
        self.uuid = uuid
        self.events = events
        self.outcome = outcome
        self.ex_id = ex_id
        self.agents = agents

    def add_event(self, event):
        self.events.append(event)

    @staticmethod
    def from_dict(scenario_db, raw):
        # compatibility with older data format
        if 'scenario' in raw:
            scenario = Scenario.from_dict(None, raw['scenario'])
        else:
            scenario = scenario_db.get(raw['scenario_uuid'])
        uuid = raw['scenario_uuid']
        events = [Event.from_dict(e) for e in raw['events']]
        outcome = raw['outcome']
<<<<<<< HEAD
        #ex_id = raw['uuid']
        # TODO: prevent it from breaking until uuid is logged correctly
        ex_id = uuid
        return Example(scenario, uuid, events, outcome, ex_id)
=======
        ex_id = raw['uuid']
        agents = raw['agents']
        return Example(scenario, uuid, events, outcome, ex_id, agents)
>>>>>>> dc4de0d9

    def to_dict(self):
        return {
            'scenario_uuid': self.scenario.uuid,
            'events': [e.to_dict() for e in self.events],
            'outcome': self.outcome,
            'scenario': self.scenario.to_dict(),
            'uuid': self.ex_id,
            'agents': self.agents
        }

class Dataset(object):
    '''
    A dataset consists of a list of train and test examples.
    '''
    def __init__(self, train_examples, test_examples):
        self.train_examples = train_examples
        self.test_examples = test_examples

############################################################

def read_examples(scenario_db, paths, max_examples):
    '''
    Read a maximum of |max_examples| examples from |paths|.
    '''
    examples = []
    for path in paths:
        print 'read_examples: %s' % path
        if max_examples and len(examples) >= max_examples:
            break
        for raw in read_json(path):
            if max_examples and len(examples) >= max_examples:
                break
            examples.append(Example.from_dict(scenario_db, raw))
    return examples

def add_dataset_arguments(parser):
    parser.add_argument('--train-examples-paths', help='Input training examples', nargs='*', default=[])
    parser.add_argument('--test-examples-paths', help='Input test examples', nargs='*', default=[])
    parser.add_argument('--train-max-examples', help='Maximum number of training examples', type=int)
    parser.add_argument('--test-max-examples', help='Maximum number of test examples', type=int)

def read_dataset(scenario_db, args):
    '''
    Return the dataset specified by the given args.
    '''
    train_examples = read_examples(scenario_db, args.train_examples_paths, args.train_max_examples)
    test_examples = read_examples(scenario_db, args.test_examples_paths, args.test_max_examples)
    dataset = Dataset(train_examples, test_examples)
    return dataset<|MERGE_RESOLUTION|>--- conflicted
+++ resolved
@@ -32,16 +32,9 @@
         uuid = raw['scenario_uuid']
         events = [Event.from_dict(e) for e in raw['events']]
         outcome = raw['outcome']
-<<<<<<< HEAD
-        #ex_id = raw['uuid']
-        # TODO: prevent it from breaking until uuid is logged correctly
-        ex_id = uuid
-        return Example(scenario, uuid, events, outcome, ex_id)
-=======
         ex_id = raw['uuid']
         agents = raw['agents']
         return Example(scenario, uuid, events, outcome, ex_id, agents)
->>>>>>> dc4de0d9
 
     def to_dict(self):
         return {
