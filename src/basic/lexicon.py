import collections
import editdistance
import json
import re
import random

from collections import defaultdict
from fuzzywuzzy import fuzz
from lexicon_utils import get_prefixes, get_acronyms, get_edits, get_morphological_variants


class BaseLexicon(object):
    """
    Base lexicon class defining general purpose functions for any lexicon
    """
    def __init__(self, schema, learned_lex):
        self.schema = schema
        # if True, lexicon uses learned system
        self.learned_lex = learned_lex
        self.entities = {}  # Mapping from (canonical) entity to type (assume type is unique)
        self.word_counts = defaultdict(int)  # Counts of words that show up in entities
        self.lexicon = defaultdict(list)  # Mapping from string -> list of (entity, type)
        self.load_entities()
        self.compute_synonyms()
        print 'Created lexicon: %d phrases mapping to %d entities, %f entities per phrase' % (len(self.lexicon), len(self.entities), sum([len(x) for x in self.lexicon.values()])/float(len(self.lexicon)))


    def load_entities(self):
        for type_, values in self.schema.values.iteritems():
            for value in values:
                self._add_entity(type_, value.lower())

    def _add_entity(self, type, entity):
        # Keep track of number of times words in this entity shows up
        if entity not in self.entities:
            for word in entity.split(' '):
                self.word_counts[word] += 1
        self.entities[entity] = type

    def lookup(self, phrase):
        return self.lexicon.get(phrase, [])



class Lexicon(BaseLexicon):
    """
    Lexicon that only computes per token entity transforms rather than per phrase transforms (except for prefixes/acronyms)
    """
    def __init__(self, schema, learned_lex=False, entity_ranker=None, scenarios_json=None):
        super(Lexicon, self).__init__(schema, learned_lex)
        # TODO: Remove hard-coding (use list of common words/phrases/stop words)
        self.common_phrases = set(["went", "to", "and", "of", "my", "the", "names", "any",
                                   "friends", "at", "for", "in", "many", "partner", "all", "we",
                                   "start", "go", "school", "do", "know", "no", "work"])

        if scenarios_json is not None:
            self._process_kbs(scenarios_json)
        else:
            raise Warning("No scenarios json provided!")

        # Ensure an entity ranker is provided for scoring (span, entity) pairs
        if learned_lex:
            assert entity_ranker is not None
            print "Using learned lexicon..."
            self.entity_ranker = entity_ranker
        else:
            print "Using rule-based lexicon..."
<<<<<<< HEAD


    def _process_kbs(self, scenarios_json):
        """
        Process kb scenarios
        :param scenarios_json: Path to scenarios json file
        :return:
        """
        with open(scenarios_json, "r") as f:
            scenarios_info = json.load(f)

        # Map from uuid to KBs
        uuid_to_kbs_with_types = collections.defaultdict(dict)
        uuid_to_kbs = collections.defaultdict(dict)
        for scenario in scenarios_info:
            uuid = scenario["uuid"]
            # Keep track of separate mappings to entities with types and entities without types
            agent_kbs = {0: set(), 1: set()}
            agent_kbs_with_types = {0: set(), 1: set()}

            for agent_idx, kb in enumerate(scenario["kbs"]):
                for item in kb:
                    row_entities = item.items()
                    row_entities_with_types = [(e[0], e[1].lower()) for e in row_entities]
                    row_entities = [e[1].lower() for e in row_entities]
                    agent_kbs_with_types[agent_idx].update(row_entities_with_types)
                    agent_kbs[agent_idx].update(row_entities)

            uuid_to_kbs_with_types[uuid] = agent_kbs_with_types
            uuid_to_kbs[uuid] = agent_kbs


        self.uuid_to_kbs = uuid_to_kbs
        self.uuid_to_kbs_with_types = uuid_to_kbs_with_types
=======
>>>>>>> 3fd06a7b


    def compute_synonyms(self):
        """
        Computes all variants (synonyms) for each token of every canonical entity
        :return:
        """
        # Keep track of tokens we have seen to handle repeats
        for entity, type in self.entities.items():
            phrases = []
            mod_entity = entity
            for s in [' of ', ' - ', '-']:
                mod_entity = mod_entity.replace(s, ' ')

            # Add all tokens in entity -- we only compute token-level edits (except for acronyms/prefixes...)
            entity_tokens = mod_entity.split(' ')
            phrases.extend([t for t in entity_tokens])

            synonyms = []
            if entity == 'facebook':
                synonyms.append('fb')

            # General
            for phrase in phrases:
                synonyms.append(phrase)
                if type != 'person':
                    synonyms.extend(get_edits(phrase))
                    synonyms.extend(get_morphological_variants(phrase))
                    synonyms.extend(get_prefixes(phrase, min_length=1))

            # Multi-token level variants: UPenn, uc berkeley
            if len(mod_entity.split(" ")) > 1:
                phrase_level_prefixes = get_prefixes(mod_entity, min_length=1, max_length=5)
                phrase_level_acronyms = get_acronyms(mod_entity)
                synonyms.extend(phrase_level_acronyms)
                synonyms.extend(phrase_level_prefixes)


            # Add to lexicon
            for synonym in set(synonyms):
                self.lexicon[synonym].append((entity, type))


    def score_and_match(self, span, candidates, agent, uuid, kb_entities):
        """
        Score the given span with the list of candidate entities and returns best match
        :param span:
        :param candidates:
        :param kb_entities: Set of entities mentioned in both agents KBs
        :param agent: Agent id whose span is being entity linked
        :param uuid: uuid of scenario containing KB for given agent
        :return:
        """
        # Use heuristic scoring system
        if not self.learned_lex:
            entity_scores = []
            for c in candidates:
                # Clean up punctuation
                c_s = re.sub("-", " ", c[0])
                span_tokens = span.split()
                entity_tokens = c_s.split()

                if kb_entities is None:
                    continue
                ed = editdistance.eval(span, c[0])
                if c[0] not in kb_entities:
                    # Prioritize exact match
                    if c[0] == span:
                        score = 0
                    else:
                        score = float("inf")
                elif c[0] in kb_entities and span in entity_tokens:
                    score = 0
                # Prioritize multi phrase spans contained in entity
                elif len(span_tokens) > 1 and span in c_s:
                    score = 1
                else:
                    score = ed

                entity_scores.append(c + (score,))

            # Sort entity scores
            entity_scores = sorted(entity_scores, key=lambda x: x[2])

<<<<<<< HEAD
            # If exact match or substring match with an entity
=======
            #If exact match or substring match with an entity
>>>>>>> 3fd06a7b
            if entity_scores[0][2] <= 1:
                if span not in self.common_phrases:
                    best_match = entity_scores[0][:2]
                else:
                    best_match = (span, None)
            else:
                best_match = (span, None)
        else:
            # Use learned ranker
            entity_scores = []
            for c in candidates:
                score = self.entity_ranker.score(span, c[0], agent, uuid).squeeze()
                entity_scores.append(c + (score[0] - score[1],))
<<<<<<< HEAD

            # Where does original span fit into all this? If smaller than some threshold
            span_score = self.entity_ranker.score(span, span, agent, uuid).squeeze()

            # Sort entity scores
            entity_scores = sorted(entity_scores, key=lambda x: x[2])
            best_entity = entity_scores[0][:3]

            if (span_score[0] - span_score[1]) < best_entity[2]:
                best_match = (span, None)
            else:
                best_match = best_entity[:2]
=======
>>>>>>> 3fd06a7b

            # Where does original span fit into all this? If smaller than some threshold
            span_score = self.entity_ranker.score(span, span, agent, uuid).squeeze()

            # Sort entity scores
            entity_scores = sorted(entity_scores, key=lambda x: x[2])
            best_entity = entity_scores[0][:3]

<<<<<<< HEAD
    def link_entity(self, raw_tokens, return_entities=False, agent=1, uuid="NONE"):
=======
            if (span_score[0] - span_score[1]) < best_entity[2]:
                best_match = (span, None)
            else:
                best_match = best_entity[:2]

        return best_match

    def link_entity(self, raw_tokens, return_entities=False, agent=1, uuid="NONE", kb=None):
>>>>>>> 3fd06a7b
        """
        Add detected entities to each token
        Example: ['i', 'work', 'at', 'apple'] => ['i', 'work', 'at', ('apple', ('apple','company'))]
        Note: Linking works differently here because we are considering intersection of lists across
        token spans so that "univ of penn" will lookup in our lexicon table for "univ" and "penn"
        (disregarding stop words and special tokens) and find their intersection
        :param return_entities: Whether to return entities found in utterance
        :param agent: Agent (0,1) whose utterance is being linked
        :param uuid: uuid of scenario being used for testing whether candidate entity is in KB
<<<<<<< HEAD
        """
        # Stores KB of agent as set of entities
        try:
            kb_entities = self.uuid_to_kbs[uuid][agent]
        except Exception as e:
            print "No scenario provided so agent entities and entity scoring not well-defined..."
            kb_entities = None
=======
        :param kb_entities: Kb entities of agent represented as set
        """
        # HACK
        assert kb is not None
        kb_entities = kb.entity_set
>>>>>>> 3fd06a7b

        i = 0
        found_entities = []
        linked = []
        stop_words = set(['of'])
        while i < len(raw_tokens):
            candidate_entities = None
            single_char = False
            # Find longest phrase (if any) that matches an entity
            for l in range(6, 0, -1):
                phrase = ' '.join(raw_tokens[i:i+l])
                raw = raw_tokens[i:i+l]

                for idx, token in enumerate(raw):
                    results = self.lookup(token)
                    if idx == 0: candidate_entities = results
                    if token not in stop_words:
                        candidate_entities = list(set(candidate_entities).intersection(set(results)))

                # Single character token so disregard candidate entities
                if l == 1 and len(phrase) == 1:
                    single_char = True
                    break

                # Found some match
                if len(candidate_entities) > 0:
<<<<<<< HEAD
                    if kb_entities is not None:
                        best_match = self.score_and_match(phrase, candidate_entities, agent, uuid, kb_entities)
                    else:
                        # TODO: Fix default system, if no kb_entities provided -- only returns random candidate now
                        best_match = random.sample(candidate_entities, 1)[0]
=======
                    #if self.learned_lex:
                    best_match = self.score_and_match(phrase, candidate_entities, agent, uuid, kb_entities)
>>>>>>> 3fd06a7b
                    # If best_match is entity from KB add to list
                    if best_match[1] is not None:
                        # Return as (surface form, (canonical, type))
                        linked.append((phrase, best_match))
                        found_entities.append((phrase, best_match))
                        i += l
                        break
                    else:
                        candidate_entities = None
                        continue
                    # else:
                    #     i += l
                    #     entities.append(candidate_entities)
                    #     break

            if not candidate_entities or single_char:
                linked.append(raw_tokens[i])
                i += 1

        # For computing per dialogue entities found
        if return_entities:
            return linked, found_entities

        return linked


    def test(self):
        sentence3 = "I went to University of Pensylvania and most my friends are from there".split(" ")
        sentence3 = "cal"#"from Cal State Chico"
        sentence3 = [t.lower() for t in sentence3.split()]

        sentence2 = ["zach"]
        print self.link_entity(sentence3, True, 1, "S_cxqu6PM56ACAiDLi")
        #print self.link_entity(sentence2, True)
        #print get_prefixes("biology")


if __name__ == "__main__":
    from schema import Schema
    import argparse
    import time
    from entity_ranker import EntityRanker

    parser = argparse.ArgumentParser("arguments for basic testing lexicon")
    parser.add_argument("--schema", type=str, help="path to schema to use")
    parser.add_argument("--ranker-data", type=str, help="path to train data")
    parser.add_argument("--annotated-examples-path", help="Json of annotated examples", type=str)
    parser.add_argument("--scenarios-json", help="Json of scenario information", type=str)
    parser.add_argument("--transcripts", help="Json file of all transcripts collected")

    args = parser.parse_args()

    path = args.schema
    start_build = time.time()

    ranker = EntityRanker(args.annotated_examples_path, args.scenarios_json, args.ranker_data, args.transcripts)
    schema = Schema(path)
    lex = Lexicon(schema, learned_lex=True, entity_ranker=ranker, scenarios_json=args.scenarios_json)
    print "Building complete: ", time.time() - start_build
    start_test = time.time()
    lex.test()
    print "Testing Complete: ", time.time() - start_test


<|MERGE_RESOLUTION|>--- conflicted
+++ resolved
@@ -65,7 +65,6 @@
             self.entity_ranker = entity_ranker
         else:
             print "Using rule-based lexicon..."
-<<<<<<< HEAD
 
 
     def _process_kbs(self, scenarios_json):
@@ -100,8 +99,6 @@
 
         self.uuid_to_kbs = uuid_to_kbs
         self.uuid_to_kbs_with_types = uuid_to_kbs_with_types
-=======
->>>>>>> 3fd06a7b
 
 
     def compute_synonyms(self):
@@ -186,11 +183,7 @@
             # Sort entity scores
             entity_scores = sorted(entity_scores, key=lambda x: x[2])
 
-<<<<<<< HEAD
             # If exact match or substring match with an entity
-=======
-            #If exact match or substring match with an entity
->>>>>>> 3fd06a7b
             if entity_scores[0][2] <= 1:
                 if span not in self.common_phrases:
                     best_match = entity_scores[0][:2]
@@ -204,7 +197,6 @@
             for c in candidates:
                 score = self.entity_ranker.score(span, c[0], agent, uuid).squeeze()
                 entity_scores.append(c + (score[0] - score[1],))
-<<<<<<< HEAD
 
             # Where does original span fit into all this? If smaller than some threshold
             span_score = self.entity_ranker.score(span, span, agent, uuid).squeeze()
@@ -217,28 +209,10 @@
                 best_match = (span, None)
             else:
                 best_match = best_entity[:2]
-=======
->>>>>>> 3fd06a7b
-
-            # Where does original span fit into all this? If smaller than some threshold
-            span_score = self.entity_ranker.score(span, span, agent, uuid).squeeze()
-
-            # Sort entity scores
-            entity_scores = sorted(entity_scores, key=lambda x: x[2])
-            best_entity = entity_scores[0][:3]
-
-<<<<<<< HEAD
-    def link_entity(self, raw_tokens, return_entities=False, agent=1, uuid="NONE"):
-=======
-            if (span_score[0] - span_score[1]) < best_entity[2]:
-                best_match = (span, None)
-            else:
-                best_match = best_entity[:2]
 
         return best_match
 
     def link_entity(self, raw_tokens, return_entities=False, agent=1, uuid="NONE", kb=None):
->>>>>>> 3fd06a7b
         """
         Add detected entities to each token
         Example: ['i', 'work', 'at', 'apple'] => ['i', 'work', 'at', ('apple', ('apple','company'))]
@@ -248,21 +222,10 @@
         :param return_entities: Whether to return entities found in utterance
         :param agent: Agent (0,1) whose utterance is being linked
         :param uuid: uuid of scenario being used for testing whether candidate entity is in KB
-<<<<<<< HEAD
-        """
-        # Stores KB of agent as set of entities
-        try:
-            kb_entities = self.uuid_to_kbs[uuid][agent]
-        except Exception as e:
-            print "No scenario provided so agent entities and entity scoring not well-defined..."
-            kb_entities = None
-=======
-        :param kb_entities: Kb entities of agent represented as set
         """
         # HACK
         assert kb is not None
         kb_entities = kb.entity_set
->>>>>>> 3fd06a7b
 
         i = 0
         found_entities = []
@@ -289,16 +252,11 @@
 
                 # Found some match
                 if len(candidate_entities) > 0:
-<<<<<<< HEAD
                     if kb_entities is not None:
                         best_match = self.score_and_match(phrase, candidate_entities, agent, uuid, kb_entities)
                     else:
                         # TODO: Fix default system, if no kb_entities provided -- only returns random candidate now
                         best_match = random.sample(candidate_entities, 1)[0]
-=======
-                    #if self.learned_lex:
-                    best_match = self.score_and_match(phrase, candidate_entities, agent, uuid, kb_entities)
->>>>>>> 3fd06a7b
                     # If best_match is entity from KB add to list
                     if best_match[1] is not None:
                         # Return as (surface form, (canonical, type))
