--- conflicted
+++ resolved
@@ -212,12 +212,7 @@
 
         return best_match
 
-<<<<<<< HEAD
     def link_entity(self, raw_tokens, return_entities=False, agent=1, uuid="NONE", kb=None):
-=======
-
-    def link_entity(self, raw_tokens, return_entities=False, agent=1, uuid="NONE"):
->>>>>>> d487d657
         """
         Add detected entities to each token
         Example: ['i', 'work', 'at', 'apple'] => ['i', 'work', 'at', ('apple', ('apple','company'))]
@@ -228,18 +223,9 @@
         :param agent: Agent (0,1) whose utterance is being linked
         :param uuid: uuid of scenario being used for testing whether candidate entity is in KB
         """
-<<<<<<< HEAD
         # HACK
         assert kb is not None
         kb_entities = kb.entity_set
-=======
-        # Stores KB of agent as set of entities
-        try:
-            kb_entities = self.uuid_to_kbs[uuid][agent]
-        except Exception as e:
-            print "No scenario provided so agent entities and entity scoring not well-defined..."
-            kb_entities = None
->>>>>>> d487d657
 
         i = 0
         found_entities = []
