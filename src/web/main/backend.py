import json

__author__ = 'anushabala'
import uuid
from src.web.main.web_states import FinishedState, UserChatState, WaitingState
import hashlib
import sqlite3
import time
import datetime
import logging
import numpy as np
from src.basic.sessions.timed_session import TimedSessionWrapper
from src.basic.controller import Controller
from src.basic.event import Event
from src.basic.kb import KB
from flask import Markup
from uuid import uuid4


logger = logging.getLogger(__name__)
formatter = logging.Formatter('%(asctime)s - %(name)s - %(levelname)s - %(message)s')
handler = logging.FileHandler("chat.log")
handler.setLevel(logging.INFO)
handler.setFormatter(formatter)
logger.addHandler(handler)
m = hashlib.md5()
m.update("bot")


class Status(object):
    Waiting = "waiting"
    Chat = "chat"
    Finished = "finished"
    Survey = "survey"


class UnexpectedStatusException(Exception):
    def __init__(self, found_status, expected_status):
        self.expected_status = expected_status
        self.found_status = found_status


class ConnectionTimeoutException(Exception):
    pass


class InvalidStatusException(Exception):
    pass


class StatusTimeoutException(Exception):
    pass


class NoSuchUserException(Exception):
    pass


class Partner(object):
    Human = 'human'
    Bot = m.hexdigest()


class Messages(object):
    ChatExpired = "Darn, you ran out of time! Waiting for a new chat..."
    PartnerConnectionTimeout = "Your partner's connection has timed out! Waiting for a new chat..."
    ConnectionTimeout = "Your connection has timed out! Waiting for a new chat..."
    YouLeftRoom = "You have left the room. Waiting for a new chat..."
    PartnerLeftRoom = "Your partner has left the room! Waiting for a new chat..."
    WaitingTimeExpired = "Sorry, no other users appear to be active at the moment. Please come back later!"
    ChatCompleted = "Great, you've completed the chat!"


def current_timestamp_in_seconds():
    return int(time.mktime(datetime.datetime.now().timetuple()))


class User(object):
    def __init__(self, row):
        self.name = row[0]
        self.status = row[1]
        self.status_timestamp = row[2]
        self.connected_status = row[3]
        self.connected_timestamp = row[4]
        self.message = row[5]
        self.partner_type = row[6]
        self.partner_id = row[7]
        self.scenario_id = row[8]
        self.agent_index = row[9]
        self.selected_index = row[10]
        self.chat_id = row[11]


class BackendConnection(object):
    def __init__(self, params, schema, scenario_db, systems, sessions, controller_map, pairing_probabilities, lexicon):
        self.config = params
        self.conn = sqlite3.connect(params["db"]["location"])
        self.lexicon = lexicon

        self.do_survey = True if "end_survey" in params.keys() and params["end_survey"] == 1 else False
        self.scenario_db = scenario_db
        self.schema = schema
        self.systems = systems
        self.sessions = sessions
        self.controller_map = controller_map
        self.pairing_probabilities = pairing_probabilities

    def _update_user(self, cursor, userid, **kwargs):
        if "status" in kwargs:
            logger.info("Updating status for user %s to %s" % (userid[:6], kwargs["status"]))
            kwargs["status_timestamp"] = current_timestamp_in_seconds()
        if "connected_status" in kwargs:
            logger.info("Updating connected status for user %s to %d" % (userid[:6], kwargs["connected_status"]))
            kwargs["connected_timestamp"] = current_timestamp_in_seconds()
        keys = sorted(kwargs.keys())
        values = [kwargs[k] for k in keys]
        set_string = ", ".join(["{}=?".format(k) for k in keys])

        cursor.execute("UPDATE active_user SET {} WHERE name=?".format(set_string), tuple(values + [userid]))

    def _get_session(self, userid):
        return self.sessions.get(userid)

    def _end_chat_and_transition_to_waiting(self, cursor, userid, partner_id, message, partner_message):
        logger.info("Removing users %s and %s from chat room - transition to WAIT" % (userid[:6], partner_id[:6]))

        controller = self.controller_map[userid]
        self.update_chat_reward(cursor, controller.get_chat_id(), controller.get_outcome())
        controller.set_inactive()
        self.controller_map[userid] = None
        self._update_user(cursor, userid,
                          status=Status.Waiting,
                          connected_status=1,
                          message=message)

    def _stop_waiting_and_transition_to_finished(self, cursor, userid):
        logger.info("User waiting duration exceeded time limit. Ending session for user.")
        self._update_user(cursor, userid,
                          status=Status.Finished,
                          message=Messages.WaitingTimeExpired)

    def _ensure_not_none(self, v, exception_class):
        if v is None:
            logger.warn("None: ", v)
            logger.warn("Raising exception %s" % type(exception_class).__name__)
            raise exception_class()
        else:
            return v

    @staticmethod
    def _is_timeout(timeout_limit, timestamp):
        if timeout_limit < 0:
            return False
        num_seconds_remaining = (timeout_limit + timestamp) - current_timestamp_in_seconds()
        return num_seconds_remaining <= 0

    def _assert_no_connection_timeout(self, connection_status, connection_timestamp):
        logger.debug("Checking for connection timeout: Connection status %d" % connection_status)
        if connection_status == 1:
            logger.debug("No connection timeout")
            return
        else:
            if self._is_timeout(self.config["connection_timeout_num_seconds"], connection_timestamp):
                raise ConnectionTimeoutException()
            else:
                logger.debug("No connection timeout")
                return

    def _assert_no_status_timeout(self, status, status_timestamp):
        N = self.config["status_params"][status]["num_seconds"]
        if N < 0:  # don't timeout for some statuses
            logger.debug("Checking for status timeout: no status timeout for status {}".format(status))
            return

        if self._is_timeout(N, status_timestamp):
            logger.warn("Checking for status timeout: Raising StatusTimeoutException")
            raise StatusTimeoutException()
        else:
            logger.debug("No status timeout")
            return

    @staticmethod
    def _validate_status_or_throw(assumed_status, status):
        logger.debug("Validating status: User status {}, assumed status {}".format(status, assumed_status))
        if status != assumed_status:
            logger.warn(
                "Validating status: User status {}, assumed status {} Raising UnexpectedStatusException".format(status,
                                                                                                                assumed_status))
            raise UnexpectedStatusException(status, assumed_status)
        return

    @staticmethod
    def _generate_chat_id():
        return "C_" + uuid4().hex

    def _get_user_info(self, cursor, userid, assumed_status=None):
        logger.debug("Getting info for user {} (assumed status: {})".format(userid[:6], assumed_status))
        u = self._get_user_info_unchecked(cursor, userid)
        if assumed_status is not None:
            self._validate_status_or_throw(assumed_status, u.status)
        self._assert_no_connection_timeout(u.connected_status, u.connected_timestamp)
        self._assert_no_status_timeout(u.status, u.status_timestamp)
        return u

    def _get_user_info_unchecked(self, cursor, userid):
        cursor.execute("SELECT * FROM active_user WHERE name=?", (userid,))
        x = cursor.fetchone()
        u = User(self._ensure_not_none(x, NoSuchUserException))
        return u

    def add_chat_to_db(self, chat_id, scenario_id):
        with self.conn:
            cursor = self.conn.cursor()
            cursor.execute('''INSERT INTO chat VALUES (?,?,"")''', (chat_id, scenario_id))

    def add_event_to_db(self, chat_id, event):
        def _create_row(chat_id,event):
            data = event.data
            if event.action == 'select':
                data = json.dumps(event.data)
<<<<<<< HEAD
            return chat_id, event.action, event.agent, event.time, data, event.start_time, json.dumps(event.metadata)
=======
            return chat_id, event.action, event.agent, event.time, data, event.start_time
>>>>>>> 51c64ac9
        try:
            with self.conn:
                cursor = self.conn.cursor()
                row = _create_row(chat_id, event)

                cursor.execute('''INSERT INTO event VALUES (?,?,?,?,?,?,?)''', row)
        except sqlite3.IntegrityError:
            print("WARNING: Rolled back transaction")

    def attempt_join_chat(self, userid):
        def _init_controller(my_index, partner_type, scenario, chat_id):
            my_session = self.systems[Partner.Human].new_session(my_index, scenario.get_kb(my_index))
            partner_session = TimedSessionWrapper(1-my_index, self.systems[partner_type].new_session(1-my_index, scenario.get_kb(1-my_index), scenario.uuid))

            controller = Controller(scenario, [my_session, partner_session], chat_id=chat_id, debug=False)

            return controller, my_session, partner_session

        def _pair_with_human(cursor, userid, my_index, partner_id, scenario, chat_id):
            controller, my_session, partner_session = _init_controller(my_index, Partner.Human, scenario, chat_id)
            self.controller_map[userid] = controller
            self.controller_map[partner_id] = controller

            self.sessions[userid] = my_session
            self.sessions[partner_id] = partner_session

            self._update_user(cursor, partner_id,
                              status=Status.Chat,
                              partner_id=userid,
                              scenario_id=scenario.uuid,
                              agent_index=1 - my_index,
                              selected_index=-1,
                              message="",
                              chat_id=chat_id)

            self._update_user(cursor, userid,
                              status=Status.Chat,
                              partner_id=partner_id,
                              scenario_id=scenario_id,
                              agent_index=my_index,
                              selected_index=-1,
                              message="",
                              chat_id=chat_id)

            return True

        def _pair_with_bot(cursor, userid, my_index, bot_type, scenario, chat_id):
            controller, my_session, bot_session = _init_controller(my_index, bot_type, scenario, chat_id)
            self.controller_map[userid] = controller

            self.sessions[userid] = my_session

            self._update_user(cursor, userid,
                              status=Status.Chat,
                              partner_id=Partner.Bot,
                              scenario_id=scenario_id,
                              agent_index=my_index,
                              selected_index=-1,
                              message="",
                              chat_id=chat_id)

            return True

        def _get_other_waiting_users(cursor, userid):
            cursor.execute("SELECT name FROM active_user WHERE name!=? AND status=? AND connected_status=1",
                           (userid, Status.Waiting))
            userids = [r[0] for r in cursor.fetchall()]
            return userids

        def _choose_new_scenario(cursor):
            cursor.execute("SELECT scenario_id FROM chat")
            prev_scenarios = set(r[0] for r in cursor.fetchall())
            return self.scenario_db.select_random(prev_scenarios)

        try:
            with self.conn:
                cursor = self.conn.cursor()
                others = _get_other_waiting_users(cursor, userid)

                partner_types = self.pairing_probabilities.keys()
                partner_probs = self.pairing_probabilities.values()

                partner_type = np.random.choice(partner_types, p=partner_probs)

                my_index = np.random.choice([0, 1])
                scenario = _choose_new_scenario(cursor)
                scenario_id = scenario.uuid
                chat_id = self._generate_chat_id()
                if partner_type == Partner.Human:
                    if len(others) == 0:
                        return None
                    self.add_chat_to_db(chat_id, scenario_id)
                    partner_id = np.random.choice(others)
                    return _pair_with_human(cursor, userid, my_index, partner_id, scenario, chat_id)
                else:
                    self.add_chat_to_db(chat_id, scenario_id)
                    return _pair_with_bot(cursor, userid, my_index, partner_type, scenario, chat_id)

        except sqlite3.IntegrityError:
            print("WARNING: Rolled back transaction")

    def check_game_over_and_transition(self, cursor, userid, partner_id):
        def _user_finished(cursor, userid):
            new_status = Status.Survey if self.do_survey else Status.Finished
            message = Messages.ChatCompleted
            self._update_user(cursor, userid,
                              status=new_status,
                              message=message,
                              partner_id=-1)

        if self.is_game_over(userid):
            controller = self.controller_map[userid]
            controller.set_inactive()
            self.update_chat_reward(cursor, controller.get_chat_id(), controller.get_outcome())
            self.controller_map[userid] = None
            _user_finished(cursor, userid)

            if not self.is_user_partner_bot(cursor, userid):
                _user_finished(cursor, partner_id)
            return True

        return False

    def close(self):
        self.conn.close()
        self.conn = None

    def connect(self, userid):
        try:
            with self.conn:
                cursor = self.conn.cursor()
                self._update_user(cursor, userid,
                                  connected_status=1)
        except sqlite3.IntegrityError:
            print("WARNING: Rolled back transaction")

    def create_user_if_not_exists(self, username):
        with self.conn:
            cursor = self.conn.cursor()
            now = current_timestamp_in_seconds()
            cursor.execute('''INSERT OR IGNORE INTO active_user VALUES (?,?,?,?,?,?,?,?,?,?,?,?)''',
                           (username, Status.Waiting, now, 0, now, "", "", "", "", -1, -1, ""))

    def disconnect(self, userid):
        try:
            with self.conn:
                cursor = self.conn.cursor()
                self._update_user(cursor, userid,
                                  connected_status=0)

        except sqlite3.IntegrityError:
            print("WARNING: Rolled back transaction")

    def get_chat_info(self, userid):
        try:
            with self.conn:
                logger.info("Getting chat info for user %s" % userid[:6])
                cursor = self.conn.cursor()
                u = self._get_user_info_unchecked(cursor, userid)
                num_seconds_remaining = (self.config["status_params"]["chat"]["num_seconds"] +
                                         u.status_timestamp) - current_timestamp_in_seconds()
                scenario = self.scenario_db.get(u.scenario_id)
                return UserChatState(u.agent_index, scenario.uuid, u.chat_id, scenario.get_kb(u.agent_index),
                                     scenario.attributes, num_seconds_remaining)

        except sqlite3.IntegrityError:
            print("WARNING: Rolled back transaction")

    def get_finished_info(self, userid, from_mturk=False, completed=True):
        def _generate_mturk_code(completed=True):
            if completed:
                return "MTURK_TASK_C{}".format(str(uuid.uuid4().hex))
            return "MTURK_TASK_I{}".format(str(uuid.uuid4().hex))

        def _add_finished_task_row(cursor, userid, mturk_code, chat_id):
            logger.info(
                "Adding row into mturk_task: userid={},mturk_code={}".format(
                    userid[:6],
                    mturk_code))
            cursor.execute('INSERT INTO mturk_task VALUES (?,?,?)',
                           (userid, mturk_code, chat_id))

        try:
            logger.info("Trying to get finished session info for user %s" % userid[:6])
            with self.conn:
                cursor = self.conn.cursor()
                u = self._get_user_info(cursor, userid, assumed_status=Status.Finished)
                num_seconds = (self.config["status_params"]["finished"][
                                   "num_seconds"] + u.status_timestamp) - current_timestamp_in_seconds()
                if from_mturk:
                    logger.info("Generating mechanical turk code for user %s" % userid[:6])
                    mturk_code = _generate_mturk_code(completed)
                else:
                    mturk_code = None
                _add_finished_task_row(cursor, userid, mturk_code, u.chat_id)
                return FinishedState(Markup(u.message), num_seconds, mturk_code)

        except sqlite3.IntegrityError:
            print("WARNING: Rolled back transaction")

    def get_waiting_info(self, userid):
        try:
            with self.conn:
                logger.info("Getting waiting session info for user %s" % userid[:6])
                cursor = self.conn.cursor()
                u = self._get_user_info(cursor, userid, assumed_status=Status.Waiting)
                num_seconds = (self.config["status_params"]["waiting"]["num_seconds"] +
                               u.status_timestamp) - current_timestamp_in_seconds()
                return WaitingState(u.message, num_seconds)

        except sqlite3.IntegrityError:
            print("WARNING: Rolled back transaction")

    def get_schema(self):
        return self.schema

    def get_updated_status(self, userid):
        try:
            logger.debug("Getting current status for user %s" % userid[:6])
            with self.conn:
                cursor = self.conn.cursor()
                try:
                    u = self._get_user_info(cursor, userid, assumed_status=None)
                    logger.debug("Got user info for user %s without exceptions. Returning status %s" % (
                        userid[:6], u.status))
                    return u.status
                except (UnexpectedStatusException, ConnectionTimeoutException, StatusTimeoutException) as e:
                    logger.warn("Caught %s while getting status for user %s" % (type(e).__name__, userid[:6]))
                    if isinstance(e, UnexpectedStatusException):
                        logger.warn(
                            "Unexpected behavior: got UnexpectedStatusException while getting user status")  # this should never happen
                    # Handle timeouts by performing the relevant update
                    u = self._get_user_info_unchecked(cursor, userid)
                    logger.debug("Unchecked user status for user %s: %s" % (userid[:6], u.status))

                    if u.status == Status.Waiting:
                        if isinstance(e, ConnectionTimeoutException):
                            logger.info(
                                "User %s had connection timeout in waiting state. Updating connection status to "
                                "connected to reenter waiting state." % userid[:6])
                            self._update_user(cursor, userid, connected_status=1, status=Status.Waiting)
                            return u.status
                        else:
                            logger.info("User %s had status timeout in waiting state." % userid[:6])
                            self._stop_waiting_and_transition_to_finished(cursor, userid)
                            return Status.Finished

                    elif u.status == Status.Chat:
                        if isinstance(e, ConnectionTimeoutException):
                            logger.info(
                                "User %s had connection timeout in chat state. Updating connection status to connected "
                                "and reentering waiting state." % userid[:6])
                            message = Messages.PartnerConnectionTimeout
                        else:
                            logger.info(
                                "Chat timed out for user %s. Leaving chat room and entering waiting state."
                                % userid[:6])
                            message = Messages.ChatExpired

                        self._end_chat_and_transition_to_waiting(cursor, userid, u.partner_id, message=message,
                                                                 partner_message=message)
                        return Status.Waiting

                    elif u.status == Status.Finished:
                        logger.info(
                            "User %s was previously in finished state. Updating to waiting state with connection "
                            "status = connected." % userid[:6])
                        self._update_user(cursor, userid, connected_status=1, status=Status.Waiting, message="")
                        return Status.Waiting

                    elif u.status == Status.Survey:
                        if isinstance(e, ConnectionTimeoutException):
                            logger.info('ConnectionTimeOutException for user %s in survey state. Updating to connected '
                                        'and reentering waiting state.' % userid[:6])
                            self._update_user(cursor, userid, connected_status=1, status=Status.Waiting)
                            return Status.Waiting
                        else:
                            return Status.Survey # this should never happen because surveys can't time out
                    else:
                        raise Exception("Unknown status: {} for user: {}".format(u.status, userid))

        except sqlite3.IntegrityError:
            print("WARNING: Rolled back transaction")

    def get_user_message(self, userid):
        with self.conn:
            cursor = self.conn.cursor()
            u = self._get_user_info_unchecked(cursor, userid)
            return u.message

    def is_chat_valid(self, userid):
        try:
            with self.conn:
                cursor = self.conn.cursor()
                try:
                    u = self._get_user_info(cursor, userid, assumed_status=Status.Chat)
                except UnexpectedStatusException:
                    return False
                except StatusTimeoutException:
                    u = self._get_user_info_unchecked(cursor, userid)
                    logger.debug("User {} had status timeout.".format(u.name[:6]))
                    self._end_chat_and_transition_to_waiting(cursor, userid, u.partner_id, message=Messages.YouLeftRoom,
                                                             partner_message=Messages.PartnerLeftRoom)
                    return False
                except ConnectionTimeoutException:
                    return False

                if not self.is_user_partner_bot(cursor, userid):
                    try:
                        u2 = self._get_user_info(cursor, u.partner_id, assumed_status=Status.Chat)
                    except UnexpectedStatusException:
                        self._end_chat_and_transition_to_waiting(cursor, userid, None, message=Messages.PartnerLeftRoom,
                                                                 partner_message=None)
                        return False
                    except StatusTimeoutException:
                        self._end_chat_and_transition_to_waiting(cursor, userid, u.partner_id, message=Messages.ChatExpired,
                                                                 partner_message=Messages.ChatExpired)
                        return False
                    except ConnectionTimeoutException:
                        self._end_chat_and_transition_to_waiting(cursor, userid, u.partner_id,
                                                                 message=Messages.PartnerLeftRoom,
                                                                 partner_message=Messages.YouLeftRoom)
                        return False

                    if self.controller_map[userid] != self.controller_map[u.partner_id]:
                        return False

                if self.check_game_over_and_transition(cursor, userid, u.partner_id):
                    return False

                return True

        except sqlite3.IntegrityError:
            print("WARNING: Rolled back transaction")
            return False

    def is_connected(self, userid):
        try:
            with self.conn:
                cursor = self.conn.cursor()
                try:
                    u = self._get_user_info(cursor, userid)
                    return True if u.connected_status == 1 else False
                except (UnexpectedStatusException, ConnectionTimeoutException, StatusTimeoutException) as e:
                    return False

        except sqlite3.IntegrityError:
            print("WARNING: Rolled back transaction")

    def is_game_over(self, userid):
        controller = self.controller_map[userid]
        return controller.game_over()

    def is_user_partner_bot(self, cursor, userid):
        u = self._get_user_info_unchecked(cursor, userid)
        return u.partner_id is not None and u.partner_id == Partner.Bot

    def is_status_unchanged(self, userid, assumed_status):
        try:
            with self.conn:
                cursor = self.conn.cursor()
                try:
                    logger.debug("Checking whether status has changed from %s for user %s" % (
                        assumed_status, userid[:6]))
                    u = self._get_user_info(cursor, userid, assumed_status=assumed_status)
                    if u.status == Status.Waiting:
                        logger.debug("User %s is waiting. Checking if other users are available for chat..")
                        self.attempt_join_chat(userid)
                    logger.debug("Returning TRUE (user status hasn't changed)")
                    return True
                except (UnexpectedStatusException, ConnectionTimeoutException, StatusTimeoutException) as e:
                    logger.warn(
                        "Caught %s while getting status for user %s. Returning FALSE (user status has changed)" % (
                            type(e).__name__, userid[:6]))
                    if isinstance(e, UnexpectedStatusException):
                        logger.warn("Found status %s, expected (assumed) status %s" % (
                            e.found_status, e.expected_status))
                    return False
        except sqlite3.IntegrityError:
            print("WARNING: Rolled back transaction")

    def receive(self, userid):
        controller = self.controller_map[userid]
        if controller is None:
            # fail silently - this just means that receive is called between the time that the chat has ended and the
            # time that the page is refreshed
            return None
        controller.step(self)
        session = self._get_session(userid)
        return session.poll_inbox()

    def select(self, userid, idx):
        try:
            with self.conn:
                cursor = self.conn.cursor()
                u = self._get_user_info_unchecked(cursor, userid)
                scenario = self.scenario_db.get(u.scenario_id)
                kb = scenario.get_kb(u.agent_index)
                item = kb.items[idx]
                self.send(userid, Event.SelectionEvent(u.agent_index,
                                                       item,
                                                       str(time.time())))
                return item
        except sqlite3.IntegrityError:
            print("WARNING: Rolled back transaction")
            return None

    def send(self, userid, event):
        session = self._get_session(userid)
        session.enqueue(event)
        controller = self.controller_map[userid]
        if controller is None:
            # fail silently because this just means that the user tries to send something after their partner has left
            # (but before the chat has ended)
            return None
        controller.step(self)
        # self.add_event_to_db(controller.get_chat_id(), event)

    def submit_survey(self, userid, data):
        def _user_finished(userid):
            logger.info("Updating user %s to status FINISHED from status survey" % userid)
            self._update_user(cursor, userid, status=Status.Finished)

        try:
            with self.conn:
                cursor = self.conn.cursor()
                user_info = self._get_user_info_unchecked(cursor, userid)

                cursor.execute('INSERT INTO survey VALUES (?,?,?,?,?)',
                               (userid, user_info.chat_id, user_info.partner_type, data['question1'], data['question2']))
                _user_finished(userid)
        except sqlite3.IntegrityError:
            print("WARNING: Rolled back transaction")

    def update_chat_reward(self, cursor, chat_id, outcome):
        str_outcome = json.dumps(outcome)
        cursor.execute('''UPDATE chat SET outcome=? WHERE chat_id=?''', (str_outcome, chat_id))<|MERGE_RESOLUTION|>--- conflicted
+++ resolved
@@ -218,11 +218,7 @@
             data = event.data
             if event.action == 'select':
                 data = json.dumps(event.data)
-<<<<<<< HEAD
             return chat_id, event.action, event.agent, event.time, data, event.start_time, json.dumps(event.metadata)
-=======
-            return chat_id, event.action, event.agent, event.time, data, event.start_time
->>>>>>> 51c64ac9
         try:
             with self.conn:
                 cursor = self.conn.cursor()
