__author__ = 'anushabala'
import sqlite3
import json
from src.basic.event import Event
from src.basic.dataset import Example
from src.basic.kb import KB
from argparse import ArgumentParser
from src.basic.scenario_db import add_scenario_arguments, ScenarioDB
from src.basic.schema import Schema
from src.basic.util import read_json


def log_events_to_json(scenario_db, db_path, json_path, uids):
    conn = sqlite3.connect(db_path)
    cursor = conn.cursor()
<<<<<<< HEAD
    cursor.execute('SELECT DISTINCT chat_id FROM event')
    ids = cursor.fetchall()
=======
    # c.execute('''CREATE TABLE event (chat_id text, action text, agent integer, time text, data text)''')
    if args.uid is None:
        cursor.execute('SELECT DISTINCT chat_id FROM event')
        ids = cursor.fetchall()
    else:
        ids = []
        uids = [(x,) for x in uids]
        for uid in uids:
            cursor.execute('SELECT chat_id FROM mturk_task WHERE name=?', uid)
            ids_ = cursor.fetchall()
            ids.extend(ids_)
>>>>>>> 51c64ac9

    examples = []
    for chat_id in ids:
        # chat_id is a tuple   (id,)
        cursor.execute('SELECT agent, action, time, data, start_time, metadata FROM event WHERE chat_id=? ORDER BY time ASC', chat_id)
        logged_events = cursor.fetchall()
        cursor.execute('SELECT scenario_id, outcome FROM chat WHERE chat_id=?', chat_id)
        (uuid, outcome) = cursor.fetchone()
        try:
            outcome = json.loads(outcome)
        except ValueError:
            outcome = {'reward': 0}
        chat_events = []
        for (agent, action, time, data, start_time, metadata) in logged_events:
            if action == 'join' or action == 'leave':
                continue
            if action == 'select':
                data = KB.string_to_item(data)
            event = Event(agent, time, action, data, start_time, metadata)
            chat_events.append(event)
        ex = Example(scenario_db.get(uuid), uuid, chat_events, outcome, chat_id[0])
        examples.append(ex)

    outfile = open(json_path, 'w')
    json.dump([ex.to_dict() for ex in examples], outfile)
    outfile.close()
    conn.close()


if __name__ == "__main__":
    parser = ArgumentParser()
    add_scenario_arguments(parser)
    parser.add_argument('--db', type=str, required=True, help='Path to database file containing logged events')
    parser.add_argument('--domain', type=str,
                        choices=['MutualFriends', 'Matchmaking'])
    parser.add_argument('--output', type=str, required=True, help='File to write JSON examples to.')
    parser.add_argument('--uid', type=str, nargs='*', help='Only print chats from these uids')
    args = parser.parse_args()
    schema = Schema(args.schema_path, args.domain)
    scenario_db = ScenarioDB.from_dict(schema, read_json(args.scenarios_path))

    log_events_to_json(scenario_db, args.db, args.output, args.uid)<|MERGE_RESOLUTION|>--- conflicted
+++ resolved
@@ -13,10 +13,6 @@
 def log_events_to_json(scenario_db, db_path, json_path, uids):
     conn = sqlite3.connect(db_path)
     cursor = conn.cursor()
-<<<<<<< HEAD
-    cursor.execute('SELECT DISTINCT chat_id FROM event')
-    ids = cursor.fetchall()
-=======
     # c.execute('''CREATE TABLE event (chat_id text, action text, agent integer, time text, data text)''')
     if args.uid is None:
         cursor.execute('SELECT DISTINCT chat_id FROM event')
@@ -28,7 +24,6 @@
             cursor.execute('SELECT chat_id FROM mturk_task WHERE name=?', uid)
             ids_ = cursor.fetchall()
             ids.extend(ids_)
->>>>>>> 51c64ac9
 
     examples = []
     for chat_id in ids:
