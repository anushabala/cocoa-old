from src.basic.systems.human_system import HumanSystem

__author__ = 'anushabala'
import sqlite3
import json
from src.basic.event import Event
from src.basic.dataset import Example
from src.basic.kb import KB
from argparse import ArgumentParser
from src.basic.scenario_db import add_scenario_arguments, ScenarioDB
from src.basic.schema import Schema
from src.basic.util import read_json
from datetime import datetime

date_fmt = '%Y-%m-%d %H-%M-%S'


def convert_events_to_json(chat_id, cursor, scenario_db):
    try:
        cursor.execute('SELECT agent, action, time, data, start_time FROM event WHERE chat_id=? ORDER BY time ASC', (chat_id,))
        logged_events = cursor.fetchall()
    except sqlite3.OperationalError:
        cursor.execute('SELECT agent, action, time, data FROM event WHERE chat_id=? ORDER BY time ASC', (chat_id,))
        logged_events = cursor.fetchall()
        events = []
        for i, (agent, action, time, data) in enumerate(logged_events):
            events.append((agent, action, time, data, time))
        logged_events = events
    cursor.execute('SELECT scenario_id, outcome FROM chat WHERE chat_id=?', (chat_id,))
    (uuid, outcome) = cursor.fetchone()
    try:
        outcome = json.loads(outcome)
    except ValueError:
        outcome = {'reward': 0}

    try:
        cursor.execute('SELECT agent_types FROM chat WHERE chat_id=?', (chat_id,))
        agent_types = cursor.fetchone()[0]
        agent_types = json.loads(agent_types)
    except sqlite3.OperationalError:
        agent_types = {0: HumanSystem.name(), 1: HumanSystem.name()}

    chat_events = []
    for (agent, action, time, data, start_time) in logged_events:
        if action == 'join' or action == 'leave':
            continue
        if action == 'select':
            data = KB.string_to_item(data)

        time = convert_time_format(time)
        start_time = convert_time_format(start_time)
        event = Event(agent, time, action, data, start_time)
        chat_events.append(event)
    return Example(scenario_db.get(uuid), uuid, chat_events, outcome, chat_id, agent_types)


def log_transcripts_to_json(scenario_db, db_path, json_path, uids):
    conn = sqlite3.connect(db_path)
    cursor = conn.cursor()
    # c.execute('''CREATE TABLE event (chat_id text, action text, agent integer, time text, data text)''')
    if uids is None:
        cursor.execute('SELECT DISTINCT chat_id FROM event')
        ids = cursor.fetchall()
    else:
        ids = []
        uids = [(x,) for x in uids]
        for uid in uids:
            cursor.execute('SELECT chat_id FROM mturk_task WHERE name=?', uid)
            ids_ = cursor.fetchall()
            ids.extend(ids_)

    examples = []
    for chat_id in ids:
        ex = convert_events_to_json(chat_id[0], cursor, scenario_db)
        examples.append(ex)

    outfile = open(json_path, 'w')
    json.dump([ex.to_dict() for ex in examples], outfile)
    outfile.close()
    conn.close()


def log_surveys_to_json(db_path, surveys_file):
    questions = ['fluent', 'correct', 'cooperative', 'humanlike', 'comments']
    conn = sqlite3.connect(db_path)
    cursor = conn.cursor()
    cursor.execute('''SELECT * FROM survey''')
    logged_surveys = cursor.fetchall()
    survey_data = {}
    agent_types = {}

    for survey in logged_surveys:
        # print survey
<<<<<<< HEAD
        (_, cid, _, fluent, correct, cooperative, humanlike, comments) = survey
        responses = dict(zip(questions, [fluent, correct, cooperative, humanlike, comments]))
        cursor.execute('''SELECT agent_types FROM chat WHERE chat_id=?''', (cid,))
        agents = json.loads(cursor.fetchone()[0])
        agent_types[cid] = agents
        survey_data[cid] = responses
=======
        (userid, cid, _, fluent, correct, cooperative, humanlike, comments) = survey
        responses = dict(zip(questions, [fluent, correct, cooperative, humanlike, comments]))
        cursor.execute('''SELECT agent_types, agent_ids FROM chat WHERE chat_id=?''', (cid,))
        chat_result = cursor.fetchone()
        agents = json.loads(chat_result[0])
        agent_ids = json.loads(chat_result[1])
        agent_types[cid] = agents
        if cid not in survey_data.keys():
            survey_data[cid] = {0: {}, 1: {}}
        partner_idx = 0 if agent_ids['1'] == userid else 1
        survey_data[cid][partner_idx] = responses
>>>>>>> 24219f67

    json.dump([agent_types, survey_data], open(surveys_file, 'w'))



def convert_time_format(time):
    if time is None:
        return time
    try:
        dt = datetime.strptime(time, date_fmt)
        s = str((dt - datetime.fromtimestamp(0)).total_seconds())
        return s
    except (ValueError, TypeError):
        try:
            dt = datetime.fromtimestamp(float(time)) # make sure that time is a UNIX timestamp
            return time
        except (ValueError, TypeError):
            print 'Unrecognized time format: %s' % time

    return None


if __name__ == "__main__":
    parser = ArgumentParser()
    add_scenario_arguments(parser)
    parser.add_argument('--db', type=str, required=True, help='Path to database file containing logged events')
    parser.add_argument('--domain', type=str,
                        choices=['MutualFriends', 'Matchmaking'])
    parser.add_argument('--output', type=str, required=True, help='File to write JSON examples to.')
    parser.add_argument('--uid', type=str, nargs='*', help='Only print chats from these uids')
    parser.add_argument('--surveys', type=str, help='If provided, writes a file containing results from user surveys.')
    args = parser.parse_args()
    schema = Schema(args.schema_path, args.domain)
    scenario_db = ScenarioDB.from_dict(schema, read_json(args.scenarios_path))

    log_transcripts_to_json(scenario_db, args.db, args.output, args.uid)
    if args.surveys:
        log_surveys_to_json(args.db, args.surveys)<|MERGE_RESOLUTION|>--- conflicted
+++ resolved
@@ -91,14 +91,6 @@
 
     for survey in logged_surveys:
         # print survey
-<<<<<<< HEAD
-        (_, cid, _, fluent, correct, cooperative, humanlike, comments) = survey
-        responses = dict(zip(questions, [fluent, correct, cooperative, humanlike, comments]))
-        cursor.execute('''SELECT agent_types FROM chat WHERE chat_id=?''', (cid,))
-        agents = json.loads(cursor.fetchone()[0])
-        agent_types[cid] = agents
-        survey_data[cid] = responses
-=======
         (userid, cid, _, fluent, correct, cooperative, humanlike, comments) = survey
         responses = dict(zip(questions, [fluent, correct, cooperative, humanlike, comments]))
         cursor.execute('''SELECT agent_types, agent_ids FROM chat WHERE chat_id=?''', (cid,))
@@ -110,7 +102,6 @@
             survey_data[cid] = {0: {}, 1: {}}
         partner_idx = 0 if agent_ids['1'] == userid else 1
         survey_data[cid][partner_idx] = responses
->>>>>>> 24219f67
 
     json.dump([agent_types, survey_data], open(surveys_file, 'w'))
 
