--- conflicted
+++ resolved
@@ -19,14 +19,6 @@
                 or (alphas is None and num_items is None):
             if chat["outcome"] is not None and chat["outcome"]["reward"] == 1:
                 events = [Event.from_dict(e) for e in chat["events"]]
-<<<<<<< HEAD
-                try:
-                    start_time = datetime.fromtimestamp(events[0].time)
-                    end_time = datetime.fromtimestamp(events[-1].time)
-                    total_time_taken += (end_time-start_time).seconds
-                except ValueError:
-                    print "Error parsing event times: %s, %s" % (events[0].time, events[-1].time)
-=======
 
                 if type(events[0].time) is int:
                     total_time_taken = events[-1].time - events[0].time
@@ -43,7 +35,6 @@
                     except ValueError:
                         print "Error parsing event times: %s, %s" % (events[0].time, events[-1].time)
 
->>>>>>> 3fd06a7b
                 total_complete += 1
     if total_complete == 0:
         # no complete dialogues for this setting - should never happen with sufficient data
