--- conflicted
+++ resolved
@@ -434,17 +434,8 @@
             dialog.append((event.agent, speech_act, entities, utterance))
 
         get_dialog_stats(dialog_summary_map, utterance_counts, dialog)
-<<<<<<< HEAD
-        get_speech_act_histograms(speech_act_sequence_summary_map, dialog, collapsed=True)
-
-        orders, most_mentioned_label = get_kb_strategy(kbs, dialog)
-        orders = tuple(orders)
-
-        most_mentioned_attrs += alpha_labels_to_values[most_mentioned_label]
-=======
         get_speech_act_histograms(speech_act_sequence_summary_map, dialog)
         get_entity_mention(entity_mention_summary_map, dialog, kbs)
->>>>>>> 8d0958aa
 
         if len(orders) not in kb_strategy_summary_map.keys():
             kb_strategy_summary_map[len(orders)] = {}
@@ -499,14 +490,8 @@
             'linguistic_templates': template_summary_map,
             'speech_act_sequences': speech_act_sequence_summary_map,
             'correct': fact_summary_map['correct']['mean'],
-<<<<<<< HEAD
-            'alpha_stats': alpha_stats,
-            'avg_mentioned_attrs': num_attrs_mentioned/total_dialogues,
-            'most_mentioned_alpha': most_mentioned_attrs/total_dialogues
-=======
             'entity_mention': {k: np.mean(v) for k, v in entity_mention_summary_map['first'].iteritems()},
             'multi_speech_act': multi_speech_act,
->>>>>>> 8d0958aa
             }
 
 
