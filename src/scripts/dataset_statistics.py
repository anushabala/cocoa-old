__author__ = 'anushabala'
from src.basic.event import Event
from src.basic.dataset import Example
from datetime import datetime
from src.lib import logstats
from src.model.vocab import is_entity
from collections import defaultdict
from itertools import izip
from src.model.preprocess import word_to_num
import random
import matplotlib.pyplot as plt


def is_question(tokens):
    first_word = tokens[0]
    last_word = tokens[-1]
    if last_word == '?' or first_word in ('do', 'does', 'what', 'any'):
        return True
    return False

def is_inform(tokens):
    for token in tokens:
        if is_entity(token):
            return True
    return False

def match_keywords(tokens):
    types = []
    for token in tokens:
        if token in ('yes', 'yep', 'yeah', 'no', 'nope', 'none'):
            types.append('answer')
        elif token in ('hi', 'hello', 'hey', 'hiya', 'howdy'):
            types.append('greeting')
        elif token in ('sorry',):
            types.append('apology')
    return types

def get_speech_act(summary_map, event, utterance):
    act = []
    if event.action == 'select':
        act.append('select')
    elif event.action == 'message':
        if is_question(utterance):
            act.append('question')
        else:
            # NOTE: inform and answer are not exclusive, e.g. no, I have 3 apple.
            inform = is_inform(utterance)
            other_acts = match_keywords(utterance)
            if inform:
                act.append('inform')
            act.extend(other_acts)
    if len(act) == 0:
        act = ('other',)
    else:
        act = tuple(sorted(list(set(act))))
    summary_map[act] += 1
    return act

def get_unique_values(kb):
    unique_vals = {}
    for attr in kb.attributes:
        attr_vals = set()
        for item in kb.items:
            attr_vals.add(item[attr.name])
        unique_vals[attr.value_type] = attr_vals
    return unique_vals


def get_kb_strategy(kbs, dialog):
    kb_unique_vals = [get_unique_values(kbs[0]), get_unique_values(kbs[1])]
    kb_attributes = {attr.value_type for attr in kbs[0].attributes}
    attribute_agents = {}
    attribute_order = []
    for agent, _, entities, _ in dialog:
        for token in entities:
            attr_type = token[1]
            if attr_type in kb_attributes and attr_type not in attribute_agents.keys():
                attribute_agents[attr_type] = agent
                attribute_order.append(attr_type)

    labeled_order = []
    for attr_type in attribute_order:
        agent = attribute_agents[attr_type]
        unique_vals = kb_unique_vals[agent]
        num_unique_vals = {attr_type: len(unique_vals[attr_type]) for attr_type in unique_vals.keys()}
        sorted_unique_vals = list(sorted(list({t for t in num_unique_vals.values()})))
        pos = sorted_unique_vals.index(num_unique_vals[attr_type])
        label = 'medium'
        if pos == 0:
            label = 'least_uniform'
        elif pos == len(kbs[agent].attributes) - 1:
            label = 'most_uniform'
        labeled_order.append(label)

    return labeled_order

def abstract_entity(dialog):
    #entity_map = {0: {}, 1: {}}
    #entity_map = {}
    new_dialog = []
    for agent, act, entities, utterance in dialog:
        #m = entity_map[agent]
        #m = entity_map
        m = {}
        for entity in entities:
            if entity not in m:
                m[entity] = len(m)
        new_dialog.append((agent, act, tuple([m[e] for e in entities]), utterance))
    return new_dialog

START = '<s>'
END = '</s>'
utterance_map = {START: 0, 0: START, END: 1, 1: END}

examples = defaultdict(list)

def print_example(name, n):
    print 'Examples for', name
    try:
        exs = examples[name]
        for ex in random.sample(exs, min(n, len(exs))):
            print ex
    except KeyError:
        print 'No example for', name

def map_utterance(dialog):
    '''
    Convert a list of events/utterances to integers.
    '''
    utterances = [utterance_map[START]]
    for agent, act, ents, utterance in dialog:
        u = (act, ents)
        if u not in utterance_map:
            id_ = len(utterance_map)
            utterance_map[u] = id_
            utterance_map[id_] = u
        utterances.append(utterance_map[u])
        examples[u].append(utterance)
    utterances.append(utterance_map[END])
    return utterances

def get_dialog_stats(summary_map, utterance_counts, dialog):
    num_entities = 0
    num_entity_types = 0
    for agent, act, ents, utterance in dialog:
        num_ents = len(ents)
        num_types = len(set(ents))
        num_entities += num_ents
        num_entity_types += num_types
        if num_ents > 0:
            logstats.update_summary_map(summary_map, {'multi_entity_per_entity_utterance': 1 if num_types > 1 else 0})
            logstats.update_summary_map(summary_map, {'repeated_entity_per_entity_utterance': 1 if num_ents > num_types else 0})
            if num_ents > num_types:
                examples['repeated_entity_per_entity_utterance'].append(utterance)

    logstats.update_summary_map(summary_map, {'num_entity_per_dialog': num_entities, 'num_entity_type_per_dialog': num_entity_types})

    dialog = abstract_entity(dialog)
    int_utterances = map_utterance(dialog)
    for a, b in izip(int_utterances, int_utterances[1:]):
        utterance_counts[a][b] += 1

def entity_to_type(tokens):
    return [x if not is_entity(x) else '<%s>' % x[1][1] for x in tokens]

def to_number(token, max_number):
    if token in [str(x) for x in range(max_number)]:
        return int(token)
    elif token in word_to_num:
        return word_to_num[token]
    elif token == 'all':
        return max_number
    elif token in ('none', 'no', "don't"):
        return 0
    return None

def count_kb_entity(kb, entities):
    count = 0
    for item in kb.items:
        item_entities = [x.lower() for x in item.values()]
        match = True
        for entity in entities:
            if entity not in item_entities:
                match = False
                break
        if match:
            count += 1
    return count

def check_fact(summary_map, tokens, kb):
    '''
    Simple fact checker:
        each utterance is converted to a list of numbers and entities and we assume
        that the number describes the following entities, which will cause some false
        negatives.
    '''
    hypothesis = []
    N = len(kb.items)
    for token in tokens:
        if is_entity(token):
            if len(hypothesis) > 0:
                # Represent entity as its canonical form
                hypothesis[-1][1].append(token[1][0])
        else:
            number = to_number(token, N)
            if number:
                hypothesis.append((number, []))
    for n, entities in hypothesis:
        if len(entities) > 0:
            correct = 1 if  n == count_kb_entity(kb, entities) else 0
            logstats.update_summary_map(summary_map, {'correct': correct})

def analyze_strategy(all_chats, scenario_db, preprocessor, text_output, lm):
    fout = open(text_output, 'w') if text_output is not None else None
    speech_act_summary_map = defaultdict(int)
    kb_strategy_summary_map = {}
    dialog_summary_map = {}
    fact_summary_map = {}
    utterance_counts = defaultdict(lambda : defaultdict(int))
    first_word_counts = defaultdict(int)
    total_events = 0
    lm_summary_map = {}
    for raw in all_chats:
        ex = Example.from_dict(scenario_db, raw)
        kbs = ex.scenario.kbs
        if ex.outcome is None or ex.outcome["reward"] == 0:
            continue  # skip incomplete dialogues
        dialog = []
        mentioned_entities = set()
        for i, event in enumerate(ex.events):
            if event.action == 'select':
                utterance = []
                if i == 0:
                    first_word_counts['<select>'] += 1
            elif event.action == 'message':
                utterance = preprocessor.process_event(event, kbs[event.agent], mentioned_entities)
                # Skip empty utterances
                if not utterance:
                    continue
                else:
                    utterance = utterance[0]
                    for token in utterance:
                        if is_entity(token):
                            mentioned_entities.add(token[1][0])
                    check_fact(fact_summary_map, utterance, kbs[event.agent])
                    if lm:
                        logstats.update_summary_map(lm_summary_map, {'score': lm.score(' '.join(entity_to_type(utterance)))})
                    if fout:
                        fout.write('%s\n' % (' '.join(entity_to_type(utterance))))
                    if i == 0:
                        first_word_counts[utterance[0]] += 1
            else:
                raise ValueError('Unknown event action %s.' % event.action)

            total_events += 1

            speech_act = get_speech_act(speech_act_summary_map, event, utterance)
            entities = [x[1] for x in utterance if is_entity(x)]
            dialog.append((event.agent, speech_act, entities, utterance))

        get_dialog_stats(dialog_summary_map, utterance_counts, dialog)

        orders = tuple(get_kb_strategy(kbs, dialog))
        if len(orders) not in kb_strategy_summary_map.keys():
            kb_strategy_summary_map[len(orders)] = {}

        if orders not in kb_strategy_summary_map[len(orders)].keys():
            kb_strategy_summary_map[len(orders)][orders] = 0.0

        kb_strategy_summary_map[len(orders)][tuple(orders)] += 1.0

    if fout:
        fout.close()
    # Summarize stats
    total = float(total_events)
    kb_strategy_totals = {k1: sum(v2 for v2 in v1.values()) for k1, v1 in kb_strategy_summary_map.items()}
    dialog_stats = {k: dialog_summary_map[k]['mean'] for k in dialog_summary_map}
    dialog_stats['entity_type_token_ratio'] = dialog_summary_map['num_entity_type_per_dialog']['sum'] / float(dialog_summary_map['num_entity_per_dialog']['sum'])
    return {'speech_act': {k: speech_act_summary_map[k] / total for k in speech_act_summary_map.keys()},
            'kb_strategy': {k1: {", ".join(k2): v2/kb_strategy_totals[k1] for k2, v2 in v1.items()} for k1, v1 in kb_strategy_summary_map.items()},
            'dialog_stats': dialog_stats,
            'lm_score': -1 if not lm else lm_summary_map['score']['mean'],
            'utterance_counts': utterance_counts,
<<<<<<< HEAD
            'first_word_counts': first_word_counts,
            'correct': fact_summary_map['correct']['mean']
=======
            'first_word_counts': first_word_counts
>>>>>>> dc4de0d9
            }

def get_cross_talk(all_chats):
    summary_map = {}
    is_null = lambda x: x is None or x == 'null'
    for chat in all_chats:
        if chat["outcome"] is not None and chat["outcome"]["reward"] == 1:
            events = [Event.from_dict(e) for e in chat["events"]]
            # start_time is not recorded
            if events[0].action != 'select' and is_null(events[0].start_time):
                continue
            for event1, event2 in izip(events, events[1:]):
                sent_time = float(event1.time)
                # start_time is None for select
                start_time = float(event2.start_time) if not is_null(event2.start_time) else float(event2.time)
                cross_talk = 1 if start_time < sent_time else 0
                logstats.update_summary_map(summary_map, {'cross_talk': cross_talk})
    try:
        return summary_map['cross_talk']['mean']
    # Cross talk only available for chats with start_time
    except KeyError:
        return -1


def get_average_time_taken(all_chats, scenario_db, alphas=None, num_items=None):
    total_time_taken = 0.0
    total_complete = 0.0

    for chat in all_chats:
        scenario = scenario_db.get(chat["scenario_uuid"])
        kb = scenario.get_kb(0)
        items = len(kb.items)
        if (alphas is not None and tuple(scenario.alphas) == alphas) \
                or (num_items is not None and items == num_items) \
                or (alphas is None and num_items is None):
            if chat["outcome"] is not None and chat["outcome"]["reward"] == 1:
                events = [Event.from_dict(e) for e in chat["events"]]

                try:
                    start_time = float(events[0].time)
                    end_time = float(events[-1].time)
                    total_time_taken += (end_time-start_time)
                except ValueError:
                    print "Error parsing event times: %s, %s" % (events[0].time, events[-1].time)

                total_complete += 1
    if total_complete == 0:
        # no complete dialogues for this setting - should never happen with sufficient data
        print "No complete dialogues for ", alphas
        return -1.0
    return total_time_taken/total_complete


def get_average_length(all_chats, scenario_db, alphas=None, num_items=None):
    total_length = 0.0
    total_sentences = 0.0

    for chat in all_chats:
        scenario = scenario_db.get(chat["scenario_uuid"])
        kb = scenario.get_kb(0)
        items = len(kb.items)
        if (alphas is not None and tuple(scenario.alphas) == alphas) \
                or (num_items is not None and items == num_items) \
                or (alphas is None and num_items is None):
            if chat["outcome"] is not None and chat["outcome"]["reward"] == 1:
                events = [Event.from_dict(e) for e in chat["events"]]
                for e in events:
                    if e.action == "message":
                        total_sentences += 1
                        total_length += len(e.data.split())
    if total_sentences == 0:
        # no complete dialogues for this setting - should never happen with sufficient data
        print "No complete dialogues for (alphas=", alphas, ", items=", num_items, ")"
        return -1.0
    return total_length/total_sentences


def get_average_sentences(all_chats, scenario_db, alphas=None, num_items=None):
    total_length = 0.0
    total_complete = 0.0
    for chat in all_chats:
        scenario = scenario_db.get(chat["scenario_uuid"])
        kb = scenario.get_kb(0)
        items = len(kb.items)
        if (alphas is not None and tuple(scenario.alphas) == alphas) \
                or (num_items is not None and items == num_items) \
                or (alphas is None and num_items is None):
            if chat["outcome"] is not None and chat["outcome"]["reward"] == 1:
                events = [Event.from_dict(e) for e in chat["events"]]
                total_length += len([e for e in events if e.action == 'message'])
                total_complete += 1
    if total_complete == 0:
        # no complete dialogues for this setting - should never happen with sufficient data
        print "No complete dialogues for ", alphas
        return -1.0
    return total_length/total_complete


def get_num_completed(all_chats, scenario_db, alphas=None, num_items=None):
    num_complete = 0.0
    for chat in all_chats:
        scenario = scenario_db.get(chat["scenario_uuid"])
        kb = scenario.get_kb(0)
        items = len(kb.items)
        if (alphas is not None and tuple(scenario.alphas) == alphas) \
                or (num_items is not None and items == num_items) \
                or (alphas is None and num_items is None):
            if chat["outcome"] is not None:
                num_complete += 1.0 if chat["outcome"]["reward"] == 1 else 0.0

    return num_complete


def get_alpha_groups(all_chats, scenario_db):
    scenario_groups = {}
    for chat in all_chats:
        scenario_id = chat["scenario_uuid"]
        scenario = scenario_db.get(scenario_id)
        alphas = tuple(scenario.alphas)
        if alphas not in scenario_groups.keys():
            scenario_groups[alphas] = 0.0
        scenario_groups[alphas] += 1.0

    return scenario_groups


def get_item_groups(all_chats, scenario_db):
    item_groups = {}
    for chat in all_chats:
        scenario_id = chat["scenario_uuid"]
        scenario = scenario_db.get(scenario_id)
        kb = scenario.get_kb(0)
        items = len(kb.items)
        if items not in item_groups.keys():
            item_groups[items] = 0.0
        item_groups[items] += 1.0

    return item_groups


def get_total(all_chats, scenario_db, alphas=None, num_items=None):
    if alphas is None and num_items is None:
        return len(all_chats)

    total = 0.0
    for chat in all_chats:
        scenario = scenario_db.get(chat["scenario_uuid"])
        kb = scenario.get_kb(0)
        items = len(kb.items)
        if (alphas is not None and tuple(scenario.alphas) == alphas) \
                or (num_items is not None and items == num_items):
            total += 1.0

    return total


def get_total_statistics(all_chats, scenario_db):
    stats = {
        'avg_time_taken': get_average_time_taken(all_chats, scenario_db),
        'avg_turns': get_average_sentences(all_chats, scenario_db),
        'avg_sentence_length': get_average_length(all_chats, scenario_db),
        'num_completed': get_num_completed(all_chats, scenario_db),
        'cross_talk': get_cross_talk(all_chats),
        'total': get_total(all_chats, scenario_db)
    }
    stats['completion_rate'] = stats['num_completed'] / stats['total']
    return stats


def get_statistics_by_alpha(all_chats, scenario_db):
    scenario_groups = get_alpha_groups(all_chats, scenario_db)
    stats = {}

    print "Number of alpha settings: %d" % len(scenario_groups.keys())
    for alphas in scenario_groups.keys():
        group_stats = {
            'avg_time_taken': get_average_time_taken(all_chats, scenario_db, alphas=alphas),
            'avg_turns': get_average_sentences(all_chats, scenario_db, alphas=alphas),
            'avg_sentence_length': get_average_length(all_chats, scenario_db, alphas=alphas),
            'num_completed': get_num_completed(all_chats, scenario_db, alphas=alphas),
            'total': get_total(all_chats, scenario_db, alphas=alphas)
        }
        str_key = ", ".join([str(a) for a in alphas])
        stats[str_key] = group_stats

    return stats


def get_statistics_by_items(all_chats, scenario_db):
    stats = {}
    item_groups = get_item_groups(all_chats, scenario_db)
    print "Number of variations in # items: %d" % len(item_groups.keys())

    for items in item_groups.keys():
        group_stats = {
            'avg_time_taken': get_average_time_taken(all_chats, scenario_db, num_items=items),
            'avg_turns': get_average_sentences(all_chats, scenario_db, num_items=items),
            'avg_sentence_length': get_average_length(all_chats, scenario_db, num_items=items),
            'num_completed': get_num_completed(all_chats, scenario_db, num_items=items),
            'total': get_total(all_chats, scenario_db, num_items=items)
        }

        stats[items] = group_stats

    return stats


def print_group_stats(group_stats):
    print "Average time taken per dialogue: %2.2f seconds" % group_stats['avg_time_taken']
    print "Average number of utterances: %2.2f" % group_stats['avg_turns']
    print "Average utterance length: %2.2f tokens" % group_stats['avg_sentence_length']
    print "# of completed dialogues: %d" % group_stats['num_completed']
    try:
        print "%% of cross talk: %.2f" % group_stats['cross_talk']
    # cross_talk is not computed for alpha groups for now
    except KeyError:
        pass
    print 'Total dialogues: %d' % group_stats['total']


def print_stats(stats, stats_type="alphas"):
    for group in sorted(stats.keys()):
        print "-----------------------------------"
        print "Statistics for %s: %s" % (stats_type, group)
        print_group_stats(stats[group])


def plot_num_items_stats(stats, save_path):
    x_values = sorted(stats.keys())
    avg_times = [stats[x]['avg_time_taken'] for x in x_values]
    avg_tokens = [stats[x]['avg_sentence_length'] for x in x_values]
    avg_utterances = [stats[x]['avg_turns'] for x in x_values]
    completed_ratio = [stats[x]['num_completed']/stats[x]['total'] for x in x_values]

    plt.plot(x_values, avg_times, 'r--', label='Average time to complete dialogue')
    plt.plot(x_values, avg_utterances, 'b-x', label='Average # of utterances')
    plt.plot(x_values, avg_tokens, 'g-.', label='Average tokens/utterance')
    plt.plot(x_values, completed_ratio, 'm-', label='Fraction of complete dialogues')
    plt.xlabel('Number of items in scenario')

    plt.legend(loc='best')
    plt.savefig(save_path)

def get_topk_utterance(n, items):
    total = float(sum([x[1] for x in items]))
    sorted_counts = sorted(items, key=lambda x: x[1], reverse=True)
    result = []
    for k, v in sorted_counts[:n]:
        if isinstance(k, tuple):
            item = (tuple([utterance_map[x] for x in k]), v / total)
        else:
            item = (utterance_map[k], v / total)
        result.append(item)
    return result, len(sorted_counts), sum([x[1] for x in result])

def get_initial_utterance(n, counts):
    start = utterance_map[START]
    init_counts = counts[start]
    return get_topk_utterance(n, init_counts.items())

def get_unigram_utterance(n, counts):
    start = utterance_map[START]
    unigram_counts = [(k, sum(v.values())) for k, v in counts.iteritems() if k != start]
    return get_topk_utterance(n, unigram_counts)

def get_bigram_utterance(n, counts):
    bigram_counts = [((k1, k2), v) for k1, d in counts.iteritems() for k2, v in d.iteritems()]
    return get_topk_utterance(n, bigram_counts)

def print_strategy_stats(stats):
    speech_act_stats = stats['speech_act']
    dialogue_stats = stats['dialog_stats']
    kb_strategy_stats = stats['kb_strategy']
    utterance_counts = stats['utterance_counts']
    first_word_counts = stats['first_word_counts']

    print "-----------------------------------"
    print 'Speech act statistics:'
    for act_type, frac in sorted([(a, b) for a,b in speech_act_stats.items()], key=lambda x:x[1], reverse=True):
        print '%% %s: %2.3f' % (act_type, frac)

    print "-----------------------------------"
    print 'Dialogue statistics:'
    for k, v in dialogue_stats.iteritems():
        print '%s: %.3f' % (k, v)
    print_example('repeated_entity_per_entity_utterance', 10)

    k = 10
    print "-----------------------------------"
    print 'Top %d first words:' % (k,)
    sorted_words = sorted(first_word_counts.iteritems(), key=lambda x: x[1], reverse=True)
    total = float(sum([x[1] for x in sorted_words]))
    for i in xrange(min(k, len(sorted_words))):
        word, count = sorted_words[i]
        print '%s: %.3f' % (word, count / total)

    k = 5
    utterances, total, frac = get_initial_utterance(k, utterance_counts)
    print "-----------------------------------"
    print 'Top %d/%d/%.2f initial utterances:' % (k, total, frac)
    for u, frac in utterances:
        print '%s: %.3f' % (u, frac)

    k = 10
    utterances, total, frac = get_unigram_utterance(k, utterance_counts)
    print "-----------------------------------"
    print 'Top %d/%d/%.2f unigram utterances:' % (k, total, frac)
    for u, frac in utterances:
        print '%s: %.3f' % (u, frac)
        print_example(u, 2)

    utterances, total, frac = get_bigram_utterance(k, utterance_counts)
    print "-----------------------------------"
    print 'Top %d/%d/%.2f bigram utterances:' % (k, total, frac)
    for u, frac in utterances:
        print '%s, %s: %.3f' % (u[0], u[1], frac)

    print "-----------------------------------"
    print "KB attribute-based strategy statistics:"
    for num_attrs, v in kb_strategy_stats.items():
        print "Number of attributes mentioned: %d" % num_attrs
        for order, frac in sorted([(a, b) for a, b in v.items()], key=lambda x: x[1], reverse=True):
            print "\t%s: %2.3f" % (order, frac)

<|MERGE_RESOLUTION|>--- conflicted
+++ resolved
@@ -281,12 +281,8 @@
             'dialog_stats': dialog_stats,
             'lm_score': -1 if not lm else lm_summary_map['score']['mean'],
             'utterance_counts': utterance_counts,
-<<<<<<< HEAD
             'first_word_counts': first_word_counts,
             'correct': fact_summary_map['correct']['mean']
-=======
-            'first_word_counts': first_word_counts
->>>>>>> dc4de0d9
             }
 
 def get_cross_talk(all_chats):
