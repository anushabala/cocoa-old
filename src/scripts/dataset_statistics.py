--- conflicted
+++ resolved
@@ -252,13 +252,10 @@
     fact_summary_map = {}
     utterance_counts = defaultdict(dd)
     first_word_counts = defaultdict(int)
-<<<<<<< HEAD
     ngram_counts = defaultdict(dd)
-=======
     template_summary_map = {'total': 0.}
     speech_act_sequence_summary_map = {'total': 0.}
 
->>>>>>> 533b3f23
     total_events = 0
 
     lm_summary_map = {}
@@ -327,12 +324,9 @@
             'lm_score': -1 if not lm else lm_summary_map['score']['mean'],
             'utterance_counts': utterance_counts,
             'first_word_counts': first_word_counts,
-<<<<<<< HEAD
             'ngram_counts': ngram_counts,
-=======
             'linguistic_templates': template_summary_map,
             'speech_act_sequences': speech_act_sequence_summary_map,
->>>>>>> 533b3f23
             'correct': fact_summary_map['correct']['mean']
             }
 
@@ -709,12 +703,9 @@
     kb_strategy_stats = stats['kb_strategy']
     utterance_counts = stats['utterance_counts']
     first_word_counts = stats['first_word_counts']
-<<<<<<< HEAD
     ngram_counts = stats['ngram_counts']
-=======
     template_counts = stats['linguistic_templates']
     speech_act_sequences = stats['speech_act_sequences']
->>>>>>> 533b3f23
 
     print "-----------------------------------"
     print 'Speech act statistics:'
