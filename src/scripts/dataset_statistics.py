__author__ = 'anushabala'
from src.basic.event import Event
from src.basic.dataset import Example
from datetime import datetime
from src.lib import logstats
from src.model.vocab import is_entity
from collections import defaultdict
from itertools import izip
from src.model.preprocess import word_to_num
import random
<<<<<<< HEAD
# import matplotlib.pyplot as plt
from nltk.corpus import stopwords
=======
import matplotlib.pyplot as plt
>>>>>>> fc120cdc


def is_question(tokens):
    first_word = tokens[0]
    last_word = tokens[-1]
    if last_word == '?' or first_word in ('do', 'does', 'what', 'any'):
        return True
    return False

def is_inform(tokens):
    for token in tokens:
        if is_entity(token):
            return True
    return False

def match_keywords(tokens):
    types = []
    for token in tokens:
        if token in ('yes', 'yep', 'yeah', 'no', 'nope', 'none'):
            types.append('answer')
        elif token in ('hi', 'hello', 'hey', 'hiya', 'howdy'):
            types.append('greeting')
        elif token in ('sorry',):
            types.append('apology')
    return types

def get_speech_act(summary_map, event, utterance):
    act = []
    if event.action == 'select':
        act.append('select')
    elif event.action == 'message':
        if is_question(utterance):
            act.append('question')
        else:
            # NOTE: inform and answer are not exclusive, e.g. no, I have 3 apple.
            inform = is_inform(utterance)
            other_acts = match_keywords(utterance)
            if inform:
                act.append('inform')
            act.extend(other_acts)
    if len(act) == 0:
        act = ('other',)
    else:
        act = tuple(sorted(list(set(act))))
    summary_map[act] += 1
    return act

def get_unique_values(kb):
    unique_vals = {}
    for attr in kb.attributes:
        attr_vals = set()
        for item in kb.items:
            attr_vals.add(item[attr.name])
        unique_vals[attr.value_type] = attr_vals
    return unique_vals

def get_entity_type(entity):
    if not is_entity(entity):
        return None
    _, (_, entity_type) = entity
    return entity_type

def get_kb_strategy(kbs, dialog):
    kb_unique_vals = [get_unique_values(kbs[0]), get_unique_values(kbs[1])]
    kb_attributes = {attr.value_type for attr in kbs[0].attributes}
    attribute_agents = {}
    attribute_order = []
    for agent, _, entities, _ in dialog:
        for token in entities:
            attr_type = token[1]
            if attr_type in kb_attributes and attr_type not in attribute_agents.keys():
                attribute_agents[attr_type] = agent
                attribute_order.append(attr_type)

    labeled_order = []
    for attr_type in attribute_order:
        agent = attribute_agents[attr_type]
        unique_vals = kb_unique_vals[agent]
        num_unique_vals = {attr_type: len(unique_vals[attr_type]) for attr_type in unique_vals.keys()}
        sorted_unique_vals = list(sorted(list({t for t in num_unique_vals.values()})))
        pos = sorted_unique_vals.index(num_unique_vals[attr_type])
        label = 'medium'
        if pos == 0:
            label = 'least_uniform'
        elif pos == len(kbs[agent].attributes) - 1:
            label = 'most_uniform'
        labeled_order.append(label)

    return labeled_order

def abstract_entity(dialog):
    #entity_map = {0: {}, 1: {}}
    #entity_map = {}
    new_dialog = []
    for agent, act, entities, utterance in dialog:
        #m = entity_map[agent]
        #m = entity_map
        m = {}
        for entity in entities:
            if entity not in m:
                m[entity] = len(m)
        new_dialog.append((agent, act, tuple([m[e] for e in entities]), utterance))
    return new_dialog

START = '<s>'
END = '</s>'
utterance_map = {START: 0, 0: START, END: 1, 1: END}

examples = defaultdict(list)


def print_example(name, n):
    print 'Examples for', name
    try:
        exs = examples[name]
        for ex in random.sample(exs, min(n, len(exs))):
            print ex
    except KeyError:
        print 'No example for', name


def map_utterance(dialog):
    '''
    Convert a list of events/utterances to integers.
    '''
    utterances = [utterance_map[START]]
    for agent, act, ents, utterance in dialog:
        u = (act, ents)
        if u not in utterance_map:
            id_ = len(utterance_map)
            utterance_map[u] = id_
            utterance_map[id_] = u
        utterances.append(utterance_map[u])
        examples[u].append(utterance)
    utterances.append(utterance_map[END])
    return utterances


def get_dialog_stats(summary_map, utterance_counts, dialog):
    num_entities = 0
    num_entity_types = 0
    for agent, act, ents, utterance in dialog:
        num_ents = len(ents)
        num_types = len(set(ents))
        num_entities += num_ents
        num_entity_types += num_types
        if num_ents > 0:
            logstats.update_summary_map(summary_map, {'multi_entity_per_entity_utterance': 1 if num_types > 1 else 0})
            logstats.update_summary_map(summary_map, {'repeated_entity_per_entity_utterance': 1 if num_ents > num_types else 0})
            if num_ents > num_types:
                examples['repeated_entity_per_entity_utterance'].append(utterance)

    logstats.update_summary_map(summary_map, {'num_entity_per_dialog': num_entities, 'num_entity_type_per_dialog': num_entity_types})

    dialog = abstract_entity(dialog)
    int_utterances = map_utterance(dialog)
    for a, b in izip(int_utterances, int_utterances[1:]):
        utterance_counts[a][b] += 1

<<<<<<< HEAD

def analyze_strategy(all_chats, scenario_db, preprocessor):
    speech_act_summary_map = defaultdict(int)
    kb_strategy_summary_map = {}
    dialog_summary_map = {}
    template_summary_map = {'total': 0.}
    speech_act_sequence_summary_map = {'total': 0.}
=======
def entity_to_type(tokens):
    return [x if not is_entity(x) else '<%s>' % x[1][1] for x in tokens]

def to_number(token, max_number):
    if token in [str(x) for x in range(max_number)]:
        return int(token)
    elif token in word_to_num:
        return word_to_num[token]
    elif token == 'all':
        return max_number
    elif token in ('none', 'no', "don't"):
        return 0
    return None

def count_kb_entity(kb, entities):
    count = 0
    for item in kb.items:
        item_entities = [x.lower() for x in item.values()]
        match = True
        for entity in entities:
            if entity not in item_entities:
                match = False
                break
        if match:
            count += 1
    return count

def check_fact(summary_map, tokens, kb):
    '''
    Simple fact checker:
        each utterance is converted to a list of numbers and entities and we assume
        that the number describes the following entities, which will cause some false
        negatives.
    '''
    hypothesis = []
    N = len(kb.items)
    for token in tokens:
        if is_entity(token):
            if len(hypothesis) > 0:
                # Represent entity as its canonical form
                hypothesis[-1][1].append(token[1][0])
        else:
            number = to_number(token, N)
            if number:
                hypothesis.append((number, []))
    for n, entities in hypothesis:
        if len(entities) > 0:
            correct = 1 if  n == count_kb_entity(kb, entities) else 0
            logstats.update_summary_map(summary_map, {'correct': correct})

def analyze_strategy(all_chats, scenario_db, preprocessor, text_output, lm):
    fout = open(text_output, 'w') if text_output is not None else None
    speech_act_summary_map = defaultdict(int)
    kb_strategy_summary_map = {}
    dialog_summary_map = {}
    fact_summary_map = {}
>>>>>>> fc120cdc
    utterance_counts = defaultdict(lambda : defaultdict(int))
    first_word_counts = defaultdict(int)

    total_events = 0
<<<<<<< HEAD

=======
    lm_summary_map = {}
>>>>>>> fc120cdc
    for raw in all_chats:
        ex = Example.from_dict(scenario_db, raw)
        kbs = ex.scenario.kbs
        if ex.outcome is None or ex.outcome["reward"] == 0:
            continue  # skip incomplete dialogues
        dialog = []
        mentioned_entities = set()
        for i, event in enumerate(ex.events):
            if event.action == 'select':
                utterance = []
                if i == 0:
                    first_word_counts['<select>'] += 1
            elif event.action == 'message':
                utterance = preprocessor.process_event(event, kbs[event.agent], mentioned_entities)
                # Skip empty utterances
                if not utterance:
                    continue
                else:
                    utterance = utterance[0]
                    for token in utterance:
                        if is_entity(token):
                            mentioned_entities.add(token[1][0])
                    check_fact(fact_summary_map, utterance, kbs[event.agent])
                    if lm:
                        logstats.update_summary_map(lm_summary_map, {'score': lm.score(' '.join(entity_to_type(utterance)))})
                    if fout:
                        fout.write('%s\n' % (' '.join(entity_to_type(utterance))))
                    if i == 0:
                        first_word_counts[utterance[0]] += 1
            else:
                raise ValueError('Unknown event action %s.' % event.action)

            total_events += 1

            speech_act = get_speech_act(speech_act_summary_map, event, utterance)
            get_linguistic_template(template_summary_map, utterance)
            entities = [x[1] for x in utterance if is_entity(x)]
            dialog.append((event.agent, speech_act, entities, utterance))

        get_dialog_stats(dialog_summary_map, utterance_counts, dialog)
        get_speech_act_histograms(speech_act_sequence_summary_map, dialog)

        orders = tuple(get_kb_strategy(kbs, dialog))
        if len(orders) not in kb_strategy_summary_map.keys():
            kb_strategy_summary_map[len(orders)] = {}

        if orders not in kb_strategy_summary_map[len(orders)].keys():
            kb_strategy_summary_map[len(orders)][orders] = 0.0

        kb_strategy_summary_map[len(orders)][tuple(orders)] += 1.0

    if fout:
        fout.close()
    # Summarize stats
    total = float(total_events)
    kb_strategy_totals = {k1: sum(v2 for v2 in v1.values()) for k1, v1 in kb_strategy_summary_map.items()}
    dialog_stats = {k: dialog_summary_map[k]['mean'] for k in dialog_summary_map}
    dialog_stats['entity_type_token_ratio'] = dialog_summary_map['num_entity_type_per_dialog']['sum'] / float(dialog_summary_map['num_entity_per_dialog']['sum'])
    return {'speech_act': {k: speech_act_summary_map[k] / total for k in speech_act_summary_map.keys()},
            'kb_strategy': {k1: {", ".join(k2): v2/kb_strategy_totals[k1] for k2, v2 in v1.items()} for k1, v1 in kb_strategy_summary_map.items()},
            'dialog_stats': dialog_stats,
            'lm_score': -1 if not lm else lm_summary_map['score']['mean'],
            'utterance_counts': utterance_counts,
            'first_word_counts': first_word_counts,
<<<<<<< HEAD
            'linguistic_templates': template_summary_map,
            'speech_act_sequence': speech_act_sequence_summary_map
=======
            'correct': fact_summary_map['correct']['mean']
>>>>>>> fc120cdc
            }


def get_cross_talk(all_chats):
    summary_map = {}
    is_null = lambda x: x is None or x == 'null'
    for chat in all_chats:
        if chat["outcome"] is not None and chat["outcome"]["reward"] == 1:
            events = [Event.from_dict(e) for e in chat["events"]]
            # start_time is not recorded
            if events[0].action != 'select' and is_null(events[0].start_time):
                continue
            for event1, event2 in izip(events, events[1:]):
                sent_time = float(event1.time)
                # start_time is None for select
                start_time = float(event2.start_time) if not is_null(event2.start_time) else float(event2.time)
                cross_talk = 1 if start_time < sent_time else 0
                logstats.update_summary_map(summary_map, {'cross_talk': cross_talk})
    try:
        return summary_map['cross_talk']['mean']
    # Cross talk only available for chats with start_time
    except KeyError:
        return -1


def get_linguistic_template(template_summary_map, utterance):
    if len(utterance) == 0:
        return
    template = []
    for token in utterance:
        if is_entity(token):
            template.append(get_entity_type(token))
        else:
            if token not in stopwords.words('english'):
                template.append(token)

    k = tuple(template)
    if k not in template_summary_map.keys():
        template_summary_map[k] = 0.

    template_summary_map['total'] += 1.
    template_summary_map[k] += 1.


def get_speech_act_histograms(speech_act_sequence_summary_map, dialog, collapsed=False):
    seq = []
    last_act = None
    for (_, act, _, _) in dialog:
        if (act != last_act and collapsed) or (not collapsed):
            seq.append(act)
        last_act = act

    k = tuple(seq)
    if k not in speech_act_sequence_summary_map.keys():
        speech_act_sequence_summary_map[k] = 0.

    speech_act_sequence_summary_map['total'] += 1.
    speech_act_sequence_summary_map[k] += 1.


def get_average_time_taken(all_chats, scenario_db, alphas=None, num_items=None):
    total_time_taken = 0.0
    total_complete = 0.0

    for chat in all_chats:
        scenario = scenario_db.get(chat["scenario_uuid"])
        kb = scenario.get_kb(0)
        items = len(kb.items)
        if (alphas is not None and tuple(scenario.alphas) == alphas) \
                or (num_items is not None and items == num_items) \
                or (alphas is None and num_items is None):
            if chat["outcome"] is not None and chat["outcome"]["reward"] == 1:
                events = [Event.from_dict(e) for e in chat["events"]]

                try:
                    start_time = float(events[0].time)
                    end_time = float(events[-1].time)
                    total_time_taken += (end_time-start_time)
                except ValueError:
                    print "Error parsing event times: %s, %s" % (events[0].time, events[-1].time)

                total_complete += 1
    if total_complete == 0:
        # no complete dialogues for this setting - should never happen with sufficient data
        print "No complete dialogues for ", alphas
        return -1.0
    return total_time_taken/total_complete


def get_average_length(all_chats, scenario_db, alphas=None, num_items=None):
    total_length = 0.0
    total_sentences = 0.0

    for chat in all_chats:
        scenario = scenario_db.get(chat["scenario_uuid"])
        kb = scenario.get_kb(0)
        items = len(kb.items)
        if (alphas is not None and tuple(scenario.alphas) == alphas) \
                or (num_items is not None and items == num_items) \
                or (alphas is None and num_items is None):
            if chat["outcome"] is not None and chat["outcome"]["reward"] == 1:
                events = [Event.from_dict(e) for e in chat["events"]]
                for e in events:
                    if e.action == "message":
                        total_sentences += 1
                        total_length += len(e.data.split())
    if total_sentences == 0:
        # no complete dialogues for this setting - should never happen with sufficient data
        print "No complete dialogues for (alphas=", alphas, ", items=", num_items, ")"
        return -1.0
    return total_length/total_sentences


def get_average_sentences(all_chats, scenario_db, alphas=None, num_items=None):
    total_length = 0.0
    total_complete = 0.0
    for chat in all_chats:
        scenario = scenario_db.get(chat["scenario_uuid"])
        kb = scenario.get_kb(0)
        items = len(kb.items)
        if (alphas is not None and tuple(scenario.alphas) == alphas) \
                or (num_items is not None and items == num_items) \
                or (alphas is None and num_items is None):
            if chat["outcome"] is not None and chat["outcome"]["reward"] == 1:
                events = [Event.from_dict(e) for e in chat["events"]]
                total_length += len([e for e in events if e.action == 'message'])
                total_complete += 1
    if total_complete == 0:
        # no complete dialogues for this setting - should never happen with sufficient data
        print "No complete dialogues for ", alphas
        return -1.0
    return total_length/total_complete


def get_num_completed(all_chats, scenario_db, alphas=None, num_items=None):
    num_complete = 0.0
    for chat in all_chats:
        scenario = scenario_db.get(chat["scenario_uuid"])
        kb = scenario.get_kb(0)
        items = len(kb.items)
        if (alphas is not None and tuple(scenario.alphas) == alphas) \
                or (num_items is not None and items == num_items) \
                or (alphas is None and num_items is None):
            if chat["outcome"] is not None:
                num_complete += 1.0 if chat["outcome"]["reward"] == 1 else 0.0

    return num_complete


def get_alpha_groups(all_chats, scenario_db):
    scenario_groups = {}
    for chat in all_chats:
        scenario_id = chat["scenario_uuid"]
        scenario = scenario_db.get(scenario_id)
        alphas = tuple(scenario.alphas)
        if alphas not in scenario_groups.keys():
            scenario_groups[alphas] = 0.0
        scenario_groups[alphas] += 1.0

    return scenario_groups


def get_item_groups(all_chats, scenario_db):
    item_groups = {}
    for chat in all_chats:
        scenario_id = chat["scenario_uuid"]
        scenario = scenario_db.get(scenario_id)
        kb = scenario.get_kb(0)
        items = len(kb.items)
        if items not in item_groups.keys():
            item_groups[items] = 0.0
        item_groups[items] += 1.0

    return item_groups


def get_total(all_chats, scenario_db, alphas=None, num_items=None):
    if alphas is None and num_items is None:
        return len(all_chats)

    total = 0.0
    for chat in all_chats:
        scenario = scenario_db.get(chat["scenario_uuid"])
        kb = scenario.get_kb(0)
        items = len(kb.items)
        if (alphas is not None and tuple(scenario.alphas) == alphas) \
                or (num_items is not None and items == num_items):
            total += 1.0

    return total


def get_total_statistics(all_chats, scenario_db):
    stats = {
        'avg_time_taken': get_average_time_taken(all_chats, scenario_db),
        'avg_turns': get_average_sentences(all_chats, scenario_db),
        'avg_sentence_length': get_average_length(all_chats, scenario_db),
        'num_completed': get_num_completed(all_chats, scenario_db),
        'cross_talk': get_cross_talk(all_chats),
        'total': get_total(all_chats, scenario_db)
    }
    stats['completion_rate'] = stats['num_completed'] / stats['total']
    return stats


def get_statistics_by_alpha(all_chats, scenario_db):
    scenario_groups = get_alpha_groups(all_chats, scenario_db)
    stats = {}

    print "Number of alpha settings: %d" % len(scenario_groups.keys())
    for alphas in scenario_groups.keys():
        group_stats = {
            'avg_time_taken': get_average_time_taken(all_chats, scenario_db, alphas=alphas),
            'avg_turns': get_average_sentences(all_chats, scenario_db, alphas=alphas),
            'avg_sentence_length': get_average_length(all_chats, scenario_db, alphas=alphas),
            'num_completed': get_num_completed(all_chats, scenario_db, alphas=alphas),
            'total': get_total(all_chats, scenario_db, alphas=alphas)
        }
        str_key = ", ".join([str(a) for a in alphas])
        stats[str_key] = group_stats

    return stats


def get_statistics_by_items(all_chats, scenario_db):
    stats = {}
    item_groups = get_item_groups(all_chats, scenario_db)
    print "Number of variations in # items: %d" % len(item_groups.keys())

    for items in item_groups.keys():
        group_stats = {
            'avg_time_taken': get_average_time_taken(all_chats, scenario_db, num_items=items),
            'avg_turns': get_average_sentences(all_chats, scenario_db, num_items=items),
            'avg_sentence_length': get_average_length(all_chats, scenario_db, num_items=items),
            'num_completed': get_num_completed(all_chats, scenario_db, num_items=items),
            'total': get_total(all_chats, scenario_db, num_items=items)
        }

        stats[items] = group_stats

    return stats


def print_group_stats(group_stats):
    print "Average time taken per dialogue: %2.2f seconds" % group_stats['avg_time_taken']
    print "Average number of utterances: %2.2f" % group_stats['avg_turns']
    print "Average utterance length: %2.2f tokens" % group_stats['avg_sentence_length']
    print "# of completed dialogues: %d" % group_stats['num_completed']
    try:
        print "%% of cross talk: %.2f" % group_stats['cross_talk']
    # cross_talk is not computed for alpha groups for now
    except KeyError:
        pass
    print 'Total dialogues: %d' % group_stats['total']


def print_stats(stats, stats_type="alphas"):
    for group in sorted(stats.keys()):
        print "-----------------------------------"
        print "Statistics for %s: %s" % (stats_type, group)
        print_group_stats(stats[group])


def plot_num_items_stats(stats, save_path):
    x_values = sorted(stats.keys())
    avg_times = [stats[x]['avg_time_taken'] for x in x_values]
    avg_tokens = [stats[x]['avg_sentence_length'] for x in x_values]
    avg_utterances = [stats[x]['avg_turns'] for x in x_values]
    completed_ratio = [stats[x]['num_completed']/stats[x]['total'] for x in x_values]

    plt.plot(x_values, avg_times, 'r--', label='Average time to complete dialogue')
    plt.plot(x_values, avg_utterances, 'b-x', label='Average # of utterances')
    plt.plot(x_values, avg_tokens, 'g-.', label='Average tokens/utterance')
    plt.plot(x_values, completed_ratio, 'm-', label='Fraction of complete dialogues')
    plt.xlabel('Number of items in scenario')

    plt.legend(loc='best')
    plt.savefig(save_path)


def get_topk_utterance(n, items):
    total = float(sum([x[1] for x in items]))
    sorted_counts = sorted(items, key=lambda x: x[1], reverse=True)
    result = []
    for k, v in sorted_counts[:n]:
        if isinstance(k, tuple):
            item = (tuple([utterance_map[x] for x in k]), v / total)
        else:
            item = (utterance_map[k], v / total)
        result.append(item)
    return result, len(sorted_counts), sum([x[1] for x in result])


def get_initial_utterance(n, counts):
    start = utterance_map[START]
    init_counts = counts[start]
    return get_topk_utterance(n, init_counts.items())


def get_unigram_utterance(n, counts):
    start = utterance_map[START]
    unigram_counts = [(k, sum(v.values())) for k, v in counts.iteritems() if k != start]
    return get_topk_utterance(n, unigram_counts)


def get_bigram_utterance(n, counts):
    bigram_counts = [((k1, k2), v) for k1, d in counts.iteritems() for k2, v in d.iteritems()]
    return get_topk_utterance(n, bigram_counts)


def get_top_k_from_counts(k, counts):
    """
    Given a map of counts mapping from a key to its frequency, returns the top k keys (based on frequency) after
    normalizing the frequencies by the total.
    :param k: The number of keys to return
    :param counts: A map of counts mapping from a key to its frequency.
    :return: A map from every key to its normalized frequency
    """
    total = sum(counts.values())
    sorted_counts = sorted([(k, v/total) for (k, v) in counts.items() if k != 'total'], key=lambda x: x[1], reverse=True)
    return {k: v for (k, v) in sorted_counts[:k]}


def print_strategy_stats(stats):
    speech_act_stats = stats['speech_act']
    dialogue_stats = stats['dialog_stats']
    kb_strategy_stats = stats['kb_strategy']
    utterance_counts = stats['utterance_counts']
    first_word_counts = stats['first_word_counts']
    template_counts = stats['linguistic_templates']
    speech_act_sequences = stats['speech_act_sequences']

    print "-----------------------------------"
    print 'Speech act statistics:'
    for act_type, frac in sorted([(a, b) for a,b in speech_act_stats.items()], key=lambda x:x[1], reverse=True):
        print '%% %s: %2.3f' % (act_type, frac)

    print "-----------------------------------"
    print 'Dialogue statistics:'
    for k, v in dialogue_stats.iteritems():
        print '%s: %.3f' % (k, v)
    print_example('repeated_entity_per_entity_utterance', 10)

    k = 10
    print "-----------------------------------"
    print 'Top %d first words:' % (k,)
    sorted_words = sorted(first_word_counts.iteritems(), key=lambda x: x[1], reverse=True)
    total = float(sum([x[1] for x in sorted_words]))
    for i in xrange(min(k, len(sorted_words))):
        word, count = sorted_words[i]
        print '%s: %.3f' % (word, count / total)

    k = 5
    utterances, total, frac = get_initial_utterance(k, utterance_counts)
    print "-----------------------------------"
    print 'Top %d/%d/%.2f initial utterances:' % (k, total, frac)
    for u, frac in utterances:
        print '%s: %.3f' % (u, frac)

    k = 10
    utterances, total, frac = get_unigram_utterance(k, utterance_counts)
    print "-----------------------------------"
    print 'Top %d/%d/%.2f unigram utterances:' % (k, total, frac)
    for u, frac in utterances:
        print '%s: %.3f' % (u, frac)
        print_example(u, 2)

    utterances, total, frac = get_bigram_utterance(k, utterance_counts)
    print "-----------------------------------"
    print 'Top %d/%d/%.2f bigram utterances:' % (k, total, frac)
    for u, frac in utterances:
        print '%s, %s: %.3f' % (u[0], u[1], frac)

    k = 10
    print "-----------------------------------"
    print 'Top %d linguistic templates' % k
    top_templates = get_top_k_from_counts(k, template_counts)
    for template, v in top_templates.iteritems():
        print '%s: %.3f' % (" ".join(template), v)

    k = 10
    print "-----------------------------------"
    print 'Top %d speech act sequences' % k
    top_speech_act_sequences = get_top_k_from_counts(k, speech_act_sequences)
    for template, v in top_speech_act_sequences.iteritems():
        print '[%s]: %.3f' % (" ".join(template), v)

    print "-----------------------------------"
    print "KB attribute-based strategy statistics:"
    for num_attrs, v in kb_strategy_stats.items():
        print "Number of attributes mentioned: %d" % num_attrs
        for order, frac in sorted([(a, b) for a, b in v.items()], key=lambda x: x[1], reverse=True):
            print "\t%s: %2.3f" % (order, frac)<|MERGE_RESOLUTION|>--- conflicted
+++ resolved
@@ -8,12 +8,8 @@
 from itertools import izip
 from src.model.preprocess import word_to_num
 import random
-<<<<<<< HEAD
-# import matplotlib.pyplot as plt
 from nltk.corpus import stopwords
-=======
 import matplotlib.pyplot as plt
->>>>>>> fc120cdc
 
 
 def is_question(tokens):
@@ -173,15 +169,6 @@
     for a, b in izip(int_utterances, int_utterances[1:]):
         utterance_counts[a][b] += 1
 
-<<<<<<< HEAD
-
-def analyze_strategy(all_chats, scenario_db, preprocessor):
-    speech_act_summary_map = defaultdict(int)
-    kb_strategy_summary_map = {}
-    dialog_summary_map = {}
-    template_summary_map = {'total': 0.}
-    speech_act_sequence_summary_map = {'total': 0.}
-=======
 def entity_to_type(tokens):
     return [x if not is_entity(x) else '<%s>' % x[1][1] for x in tokens]
 
@@ -238,16 +225,14 @@
     kb_strategy_summary_map = {}
     dialog_summary_map = {}
     fact_summary_map = {}
->>>>>>> fc120cdc
     utterance_counts = defaultdict(lambda : defaultdict(int))
     first_word_counts = defaultdict(int)
+    template_summary_map = {'total': 0.}
+    speech_act_sequence_summary_map = {'total': 0.}
 
     total_events = 0
-<<<<<<< HEAD
-
-=======
+
     lm_summary_map = {}
->>>>>>> fc120cdc
     for raw in all_chats:
         ex = Example.from_dict(scenario_db, raw)
         kbs = ex.scenario.kbs
@@ -312,12 +297,9 @@
             'lm_score': -1 if not lm else lm_summary_map['score']['mean'],
             'utterance_counts': utterance_counts,
             'first_word_counts': first_word_counts,
-<<<<<<< HEAD
             'linguistic_templates': template_summary_map,
-            'speech_act_sequence': speech_act_sequence_summary_map
-=======
+            'speech_act_sequence': speech_act_sequence_summary_map,
             'correct': fact_summary_map['correct']['mean']
->>>>>>> fc120cdc
             }
 
 
