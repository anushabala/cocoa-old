--- conflicted
+++ resolved
@@ -11,13 +11,9 @@
 from src.basic.dataset import add_dataset_arguments
 from src.basic.systems.heuristic_system import HeuristicSystem, add_heuristic_system_arguments
 from src.basic.systems.simple_system import SimpleSystem
-<<<<<<< HEAD
-from src.basic.systems.neural_system import NeuralSystem
 from src.basic.systems.ngram_system import NgramSystem
-=======
-from src.basic.systems.cmd_system import CmdSystem
+# from src.basic.systems.cmd_system import CmdSystem
 from src.basic.systems.neural_system import NeuralSystem, add_neural_system_arguments
->>>>>>> 3fd06a7b
 from src.basic.controller import Controller
 from src.basic.lexicon import Lexicon
 from src.basic.entity_ranker import EntityRanker
@@ -31,12 +27,9 @@
 parser.add_argument('--scenario-offset', default=0, type=int, help='Number of scenarios to skip at the beginning')
 parser.add_argument('--remove-fail', default=False, action='store_true', help='Remove failed dialogues')
 parser.add_argument('--stats-file', default='stats.json', help='Path to save json statistics (dataset, training etc.) file')
-<<<<<<< HEAD
 parser.add_argument('--transcripts', help='Path to training data (used for ngram model)')
 parser.add_argument('--domain', help='Domain', choices=['MutualFriends', 'Matchmaking'])
-=======
 parser.add_argument('--fact-check', default=False, action='store_true', help='Check if the utterance is true given the KB. Only work for simulated data.')
->>>>>>> 3fd06a7b
 add_scenario_arguments(parser)
 add_dataset_arguments(parser)
 add_neural_system_arguments(parser)
@@ -46,7 +39,6 @@
 if args.random_seed:
     random.seed(args.random_seed)
 
-<<<<<<< HEAD
 schema = Schema(args.schema_path, domain=args.domain)
 scenario_db = ScenarioDB.from_dict(schema, read_json(args.scenarios_path[0]))
 if args.ranker_data:
@@ -55,12 +47,6 @@
 else:
     lexicon = Lexicon(schema, learned_lex=False, scenarios_json=args.scenarios_path[0])
 
-=======
-schema = Schema(args.schema_path)
-scenario_db = ScenarioDB.from_dict(schema, read_json(args.scenarios_path))
-lexicon = Lexicon(schema, learned_lex=False)
->>>>>>> 3fd06a7b
-
 def get_system(name):
     if name == 'simple':
         return SimpleSystem(lexicon)
@@ -68,15 +54,11 @@
         return HeuristicSystem(args.joint_facts, args.ask)
     elif name == 'neural':
         assert args.model_path
-<<<<<<< HEAD
-        return NeuralSystem(schema, lexicon, args.model_path)
+        return NeuralSystem(schema, lexicon, args.model_path, args.fact_check, args.decoding)
     elif name == 'ngram':
         return NgramSystem(args.transcripts, args.scenarios_path[0], lexicon, schema, attribute_specific=False, n=11)
-=======
-        return NeuralSystem(schema, lexicon, args.model_path, args.fact_check, args.decoding)
-    elif name == 'cmd':
-        return CmdSystem()
->>>>>>> 3fd06a7b
+    # elif name == 'cmd':
+    #     return CmdSystem()
     else:
         raise ValueError('Unknown system %s' % name)
 
