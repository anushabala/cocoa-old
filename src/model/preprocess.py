'''
Preprocess examples in a dataset and generate data for models.
'''

import random
import re
import numpy as np
from src.model.vocab import Vocabulary, is_entity
from src.model.graph import Graph, GraphBatch, inv_rel
from itertools import chain, izip
from collections import namedtuple, defaultdict
import copy

def add_preprocess_arguments(parser):
    parser.add_argument('--entity-encoding-form', choices=['type', 'canonical'], default='canonical', help='Input entity form to the encoder')
    parser.add_argument('--entity-decoding-form', choices=['canonical', 'type'], default='canonical', help='Input entity form to the decoder')
    parser.add_argument('--entity-target-form', choices=['canonical', 'type', 'graph'], default='canonical', help='Output entity form to the decoder')
    parser.add_argument('--prepend', default=False, action='store_true', help='Prepend entities to decoder utterance')

<<<<<<< HEAD
SpecialSymbols = namedtuple('SpecialSymbols', ['EOS', 'GO', 'SELECT', 'PAD'])
markers = SpecialSymbols(EOS='</s>', GO='<go>', SELECT='[select]', PAD='<pad>')
=======
SpecialSymbols = namedtuple('SpecialSymbols', ['EOS', 'GO', 'SELECT', 'PAD', 'EOE'])
markers = SpecialSymbols(EOS='</s>', GO='<go>', SELECT='<select>', PAD='<pad>', EOE='</e>')
>>>>>>> 3fd06a7b

def tokenize(utterance):
    '''
    'hi there!' => ['hi', 'there', '!']
    '''
    utterance = utterance.encode('utf-8').lower()
    # Split on punctuation
    tokens = re.findall(r"[\w']+|[.,!?;]", utterance)
    # Remove punctuation
    #tokens = [x for x in tokens if x not in '.,!?;']
    return tokens

def build_schema_mappings(schema, num_items):
    entity_map = Vocabulary(unk=True)
    for type_, values in schema.values.iteritems():
        entity_map.add_words(((value.lower(), type_) for value in values))
    # Add item nodes
    for i in xrange(num_items):
        entity_map.add_word(('item-%d' % i, 'item'))
    # TODO: add attribute nodes

    relation_map = Vocabulary(unk=False)
    attribute_types =  schema.get_attributes()  # {attribute_name: value_type}
    relation_map.add_words((a.lower() for a in attribute_types.keys()))
    relation_map.add_word('has')
    # Inverse relation
    relation_map.add_words([inv_rel(r) for r in relation_map.word_to_ind])

    return entity_map, relation_map

def build_vocab(dialogues, special_symbols=[], entity_forms=[]):
    vocab = Vocabulary(offset=0, unk=True)

    def _add_entity(entity):
        for entity_form in entity_forms:
            # If copy entity embedding from the graph embedding, don't need entity in vocab
            if entity_form != 'graph':
                word = Preprocessor.get_entity_form(entity, entity_form)
                vocab.add_word(word)

    # Add words
    for dialogue in dialogues:
        assert dialogue.is_int is False
        for turns in dialogue.token_turns:
            for turn in turns:
                for token in chain.from_iterable(turn):
                    if is_entity(token):
                        _add_entity(token)
                    else:
                        vocab.add_word(token)

    # Add special symbols
    vocab.add_words(special_symbols)
    print 'Vocabulary size:', vocab.size
    return vocab

def create_mappings(dialogues, schema, num_items, entity_forms):
    vocab = build_vocab(dialogues, markers, entity_forms)
    entity_map, relation_map = build_schema_mappings(schema, num_items)
    return {'vocab': vocab,
            'entity': entity_map,
            'relation': relation_map,
            }

class TextIntMap(object):
    '''
    Map between text and int for visualizing results.
    '''
    def __init__(self, vocab, entity_map, preprocessor):
        self.vocab = vocab
        self.entity_map = entity_map
        self.entity_forms = preprocessor.entity_forms
        self.preprocessor = preprocessor
        self.setting = {k: self.use_entity_map(v) for k, v in self.entity_forms.iteritems()}

    def pred_to_input(self, preds):
        '''
        Convert decoder outputs to decoder inputs.
        '''
        if self.entity_forms['target'] == self.entity_forms['decoding']:
            return preds
        preds_utterances = [self.int_to_text(pred, 'target') for pred in preds]
        input_utterances = [self.preprocessor.process_utterance(utterance, 'decoding') for utterance in preds_utterances]
        inputs = np.array([self.text_to_int(utterance, 'decoding') for utterance in input_utterances])
        return inputs

    def process_entity(self, token_array, stage):
        '''
        token_array: 2D int array of tokens, assuming entities are mapped by entity_map offset by vocab_size.
        Transform entities to specified form, e.g. type, canonical form.
        Return the new token_array and an entity_array which has the same shape as token_array and use -1
        for non-entity words and map entities by entity_map.
        '''
        offset = self.vocab.size
        entity_array = np.full(token_array.shape, -1, dtype=np.int32)
        entity_inds = token_array >= offset
        entity_array[entity_inds] = token_array[entity_inds] - offset

        use_entity_map = self.setting[stage]
        # If use_entity_map, nothing needs to be done as entities are already mapped by the entity_map
        if not use_entity_map:
            # Entities needs to be transformed and mapped by vocab
            for tok_int, is_ent in izip(np.nditer(token_array, op_flags=['readwrite']), np.nditer(entity_inds)):
                if is_ent:
                    entity = self.entity_map.to_word(tok_int - offset)
                    # NOTE: at this point we have lost the surface form of the entity: using an empty string
                    processed_entity = self.preprocessor.get_entity_form(('', entity), self.entity_forms[stage])
                    tok_int[...] = self.vocab.to_ind(processed_entity)
        return token_array, entity_array

    def use_entity_map(self, entity_form):
        if entity_form == 'graph':
            return True
        return False

    def get_entities(self, utterance):
        return [-1 if not is_entity(token) else self.entity_map.to_ind(token) for token in tokens]

    def text_to_int(self, utterance, stage=None):
        '''
        Process entities in the utterance based on whether it is used for encoding, decoding
        or ground truth.
        '''
        if stage is not None:
            use_entity_map = self.setting[stage]
            tokens = self.preprocessor.process_utterance(utterance, stage)
            if not use_entity_map:
                return [self.vocab.to_ind(token) for token in tokens]
            else:
                offset = self.vocab.size
                return [self.vocab.to_ind(token) if not is_entity(token) else self.entity_map.to_ind(token) + offset for token in tokens]
        else:
            tokens = self.preprocessor.process_utterance(utterance)
            offset = self.vocab.size
            return [self.vocab.to_ind(token) if not is_entity(token) else self.entity_map.to_ind(token) + offset for token in tokens]

    def int_to_text(self, inds, stage):
        '''
        Inverse of text_to_int.
        '''
        use_entity_map = self.setting[stage]
        if not use_entity_map:
            return [self.vocab.to_word(ind) for ind in inds]
        else:
            return [self.vocab.to_word(ind) if ind < self.vocab.size else self.entity_map.to_word(ind - self.vocab.size) for ind in inds]

class Dialogue(object):
    textint_map = None
    ENC = 0
    DEC = 1
    TARGET = 2
    num_stages = 3  # encoding, decoding, target

    def __init__(self, kbs, uuid):
        '''
        Dialogue data that is needed by the model.
        '''
        self.uuid = uuid
        self.kbs = kbs
        # token_turns: tokens and entitys (output of entitylink)
        self.token_turns = ([], [])
        # entities: -1 for non-entity words, entities are mapped based on entity_map
        self.entities = ([], [])
        # turns: input tokens of encoder, decoder input and target, later converted to integers
        self.turns = ([], [], [])
        self.agents = []
        self.is_int = False  # Whether we've converted it to integers
        self.flattened = False

    def create_graph(self):
        assert not hasattr(self, 'graphs')
        self.graphs = [Graph(kb) for kb in self.kbs]

    def add_utterance(self, agent, utterances, prepend):
        # Prepend entities to decoder utterances
        if prepend:
            decoder_utterance = utterances[self.DEC]
            decoder_entities = [x for x in decoder_utterance if is_entity(x)] + [markers.EOE]
            utterances[self.DEC][:0] = decoder_entities
        # Same agent talking
        if len(self.agents) > 0 and agent == self.agents[-1]:
            for i in xrange(2):
                self.token_turns[i][-1].append(utterances[i])
        else:
            self.agents.append(agent)
            for i in xrange(2):
                self.token_turns[i].append([utterances[i]])

    def convert_to_int(self):
        if self.is_int:
            return
        for i, turns in enumerate(self.token_turns):
            #if i == self.ENC:
            #    stage = 'encoding'
            #elif i == self.DEC:
            #    stage = 'decoding'
            #else:
            #    raise ValueError('Unknown stage %s' % stage)
            for turn in turns:
                self.turns[i].append([self.textint_map.text_to_int(utterance)
                    for utterance in turn])
        # Target tokens
        stage = 'target'
        for turn in self.token_turns[self.DEC]:
            self.turns[self.TARGET].append([self.textint_map.text_to_int(utterance)
                for utterance in turn])
        self.is_int = True

    def flatten_turns(self):
        '''
        Flatten turns to a list of tokens with </s> between utterances and </t> at the end.
        '''
        if self.flattened:
            return

        for i, turns in enumerate(self.turns):
            for j, turn in enumerate(turns):
                for utterance in turn:
                    utterance.append(int_markers.EOS)
                self.turns[i][j] = [x for x in chain.from_iterable(turn)]

        if hasattr(self, 'token_turns'):
            for i, turns in enumerate(self.token_turns):
                for j, turn in enumerate(turns):
                    for utterance in turn:
                        utterance.append(markers.EOS)
                    self.token_turns[i][j] = [x for x in chain.from_iterable(turn)]

        self.flattened = True

    def pad_turns(self, num_turns):
        '''
        Pad turns to length num_turns.
        '''
        turns, agents = self.turns, self.agents
        assert len(turns[0]) == len(turns[1]) and len(turns[0]) == len(turns[2])
        for i in xrange(len(turns[0]), num_turns):
            agents.append(1 - agents[-1])
            for j in xrange(len(turns)):
                turns[j].append([])

class DialogueBatch(object):
    def __init__(self, dialogues, use_kb=False):
        self.dialogues = dialogues
        self.use_kb = use_kb

    def _normalize_dialogue(self):
        '''
        All dialogues in a batch should have the same number of turns.
        '''
        max_num_turns = max([len(d.turns[0]) for d in self.dialogues])
        for dialogue in self.dialogues:
            dialogue.flatten_turns()
            dialogue.pad_turns(max_num_turns)
        self.num_turns = len(self.dialogues[0].turns[0])

    def _normalize_turn(self, turn_batch):
        '''
        All turns at the same time step should have the same number of tokens.
        '''
        max_num_tokens = max([len(t) for t in turn_batch])
        batch_size = len(turn_batch)
        T = np.full([batch_size, max_num_tokens+1], int_markers.PAD, dtype=np.int32)
        for i, turn in enumerate(turn_batch):
            T[i, 1:len(turn)+1] = turn
            # Insert <go> at the beginning at each turn because for decoding we want to
            # start from <go> to generate, except for padded turns
            if T[i][1] != int_markers.PAD:
                T[i][0] = int_markers.GO
        return T

    def _create_turn_batches(self):
        turn_batches = []
        for i in xrange(Dialogue.num_stages):
            turn_batches.append([self._normalize_turn(
                [dialogue.turns[i][j] for dialogue in self.dialogues])
                for j in xrange(self.num_turns)])
        return turn_batches

    def _get_agent_batch(self, i):
        return [dialogue.agents[i] for dialogue in self.dialogues]

    def _get_kb_batch(self, agents):
        return [dialogue.kbs[agent] for dialogue, agent in izip(self.dialogues, agents)]

    def _get_graph_batch(self, agents):
        return GraphBatch([dialogue.graphs[agent] for dialogue, agent in izip(self.dialogues, agents)])

    def _remove_last(self, array, value):
        '''
        For each row, replace (in place) the last occurence of value to <pad>.
        The last token input to decoder should not be </s> otherwise the model will learn
        </s> <pad> (deterministically).
        '''
        nrows, ncols = array.shape
        for i in xrange(nrows):
            for j in xrange(ncols-1, -1, -1):
                if array[i][j] == value:
                    array[i][j] = int_markers.PAD
                    break
        return array

    def _create_one_batch(self, encode_turn, decode_turn, target_turn, encode_tokens, decode_tokens):
        if encode_turn is not None:
            # Remove <go> at the beginning of utterance
            encoder_inputs = encode_turn[:, 1:]
        else:
            batch_size = decode_turn.shape[0]
            # If there's no input to encode, use </s> as the encoder input.
            encoder_inputs = np.full((batch_size, 1), int_markers.EOS, dtype=np.int32)
            # encode_tokens are empty lists
            encode_tokens = [[''] for _ in xrange(batch_size)]

        # Decoder inputs: start from <go> to generate, i.e. <go> <token>
        assert decode_turn.shape == target_turn.shape
        decoder_inputs = np.copy(decode_turn)
        decoder_inputs = self._remove_last(decoder_inputs, int_markers.EOS)[:, :-1]
        decoder_targets = target_turn[:, 1:]

        # Process entities. NOTE: change turns in place!
        encoder_inputs, encoder_entities = Dialogue.textint_map.process_entity(encoder_inputs, 'encoding')
        decoder_inputs, decoder_entities = Dialogue.textint_map.process_entity(decoder_inputs, 'decoding')
        decoder_targets, _ = Dialogue.textint_map.process_entity(decoder_targets, 'target')

        # TODO: use textint_map to process encoder/decoder_inputs here
        batch = {
                 'encoder_inputs': encoder_inputs,
                 'encoder_inputs_last_inds': self._get_last_inds(encoder_inputs, int_markers.PAD),
                 'decoder_inputs': decoder_inputs,
                 'decoder_inputs_last_inds': self._get_last_inds(decoder_inputs, int_markers.PAD),
                 'targets': decoder_targets,
                 'encoder_tokens': encode_tokens,
                 'decoder_tokens': decode_tokens,
                 'encoder_entities': encoder_entities,
                 'decoder_entities': decoder_entities,
                }
        return batch

    def _get_last_inds(self, inputs, stop_symbol):
        '''
        Return the last index which is not stop_symbol.
        inputs: (batch_size, input_size)
        '''
        assert type(stop_symbol) is int
        inds = np.argmax(inputs == stop_symbol, axis=1)
        inds[inds == 0] = inputs.shape[1]
        inds = inds - 1
        return inds

    def _get_token_turns(self, i, stage):
        if not hasattr(self.dialogues[0], 'token_turns'):
            return None
        # Return None for padded turns
        return [dialogue.token_turns[stage][i] if i < len(dialogue.token_turns[stage]) else ''
                for dialogue in self.dialogues]

    def create_batches(self):
        self._normalize_dialogue()
        turn_batches = self._create_turn_batches()  # (batch_size, num_turns)
        # A sequence of batches should be processed in turn as the state of each batch is
        # passed on to the next batch
        batches = []
        enc, dec, tgt = Dialogue.ENC, Dialogue.DEC, Dialogue.TARGET
        for start_encode in (0, 1):
            encode_turn_ids = range(start_encode, self.num_turns-1, 2)
            batch_seq = [self._create_one_batch(turn_batches[enc][i], turn_batches[dec][i+1], turn_batches[tgt][i+1], self._get_token_turns(i, enc), self._get_token_turns(i+1, dec)) for i in encode_turn_ids]
            if start_encode == 1:
                # We still want to generate the first turn
                batch_seq.insert(0, self._create_one_batch(None, turn_batches[dec][0], turn_batches[tgt][0], None, self._get_token_turns(0, dec)))
            # Add agents and kbs
            agents = self._get_agent_batch(1 - start_encode)  # Decoding agent
            kbs = self._get_kb_batch(agents)
            batch = {
                     'agent': agents,
                     'kb': kbs,
                     'batch_seq': batch_seq,
                    }
            if self.use_kb:
                batch['graph'] = self._get_graph_batch(agents)
            batches.append(batch)
        return batches

class Preprocessor(object):
    '''
    Preprocess raw utterances: tokenize, entity linking.
    Convert an Example into a Dialogue data structure used by DataGenerator.
    '''
    def __init__(self, schema, lexicon, entity_encoding_form, entity_decoding_form, entity_target_form, prepend):
        self.attributes = schema.attributes
        self.attribute_types = schema.get_attributes()
        self.lexicon = lexicon
        self.prepend = prepend
        self.entity_forms = {'encoding': entity_encoding_form,
                'decoding': entity_decoding_form,
                'target': entity_target_form}

    @classmethod
    def get_entity_form(cls, entity, form):
        '''
        An entity is represented as (surface_form, (canonical_form, type)).
        '''
        if form == 'surface':
            return entity[0]
        elif form == 'type':
            return entity[1][1]
        elif form == 'canonical':
            return entity[1]
        elif form == 'graph':
            return entity[1]
        else:
            raise ValueError('Unknown entity form %s' % form)

    def process_utterance(self, utterance, stage=None):
        if stage is None:
            return [self.get_entity_form(x, 'canonical') if is_entity(x) else x for x in utterance]
        else:
            return [self.get_entity_form(x, self.entity_forms[stage]) if is_entity(x) else x for x in utterance]

    def _process_example(self, ex):
        '''
        Convert example to turn-based dialogue.
        '''
        kbs = ex.scenario.kbs
        dialogue = Dialogue(kbs, ex.uuid)
        for e in ex.events:
            utterances = self.process_event(e, kbs[e.agent])
            if utterances:
                dialogue.add_utterance(e.agent, utterances, self.prepend)
        return dialogue

    def item_to_entities(self, item, attrs):
        '''
        Convert an item to a list of entities representing that item.
        '''
        entities = [(value, (value, type_)) for value, type_ in
            ((item[attr.name].lower(), self.attribute_types[attr.name])
                for attr in attrs)]
        return entities

    @classmethod
    def get_item_id(cls, kb, item):
        '''
        Return id of the item in kb.
        '''
        item_id = None
        for i, it in enumerate(kb.items):
            if it == item:
                item_id = i
                break
        if item_id is None:
            kb.dump()
            print item
        assert item_id is not None
        return item_id

    def process_event(self, e, kb):
        '''
        Convert event to two lists of tokens and entities for encoding and decoding.
        '''
        if e.action == 'message':
            # Lower, tokenize, link entity
            entity_tokens = self.lexicon.link_entity(tokenize(e.data), kb=kb)
            if entity_tokens:
                # NOTE: have two copies because we might change it given decoding/encoding
                return (entity_tokens, copy.copy(entity_tokens))
            else:
                return None
        elif e.action == 'select':
            # Convert an item to item-id (wrt to the speaker)
            item_id = self.get_item_id(kb, e.data)
            item_str = 'item-%d' % item_id
            # We use the entities to represent the item during encoding and item-id during decoding
            return ([markers.SELECT] + self.item_to_entities(e.data, kb.attributes),
                    [markers.SELECT, (item_str, (item_str, 'item'))])
        else:
            raise ValueError('Unknown event action.')

    @classmethod
    def count_words(cls, examples):
        counts = defaultdict(int)
        for ex in examples:
            for event in ex.events:
                if event.action == 'message':
                    tokens = tokenize(event.data)
                    for token in tokens:
                        counts[token] += 1
        return counts

    def preprocess(self, examples):
        dialogues = []
        for ex in examples:
            d = self._process_example(ex)
            if len(d.agents) < 2:
                continue
                print 'Removing dialogue %s' % d.uuid
                for event in ex.events:
                    print event.to_dict()
            else:
                dialogues.append(d)
        return dialogues

class DataGenerator(object):
    def __init__(self, train_examples, dev_examples, test_examples, preprocessor, schema, num_items, mappings=None, use_kb=False, copy=False):
        examples = {'train': train_examples or [], 'dev': dev_examples or [], 'test': test_examples or []}
        self.num_examples = {k: len(v) if v else 0 for k, v in examples.iteritems()}
        self.use_kb = use_kb  # Whether to generate graph
        self.copy = copy
        self.prepend = preprocessor.prepend

        self.dialogues = {k: preprocessor.preprocess(v)  for k, v in examples.iteritems()}
        for fold, dialogues in self.dialogues.iteritems():
            print '%s: %d dialogues out of %d examples' % (fold, len(dialogues), self.num_examples[fold])

        if not mappings:
            mappings = create_mappings(self.dialogues['train'], schema, num_items, preprocessor.entity_forms.values())
        self.mappings = mappings

        self.textint_map = TextIntMap(mappings['vocab'], mappings['entity'], preprocessor)
        Dialogue.textint_map = self.textint_map
        Dialogue.preprocessor = preprocessor

        global int_markers
        int_markers = SpecialSymbols(*[mappings['vocab'].to_ind(m) for m in markers])

    def convert_to_int(self):
        '''
        Convert tokens to integers.
        '''
        for fold, dialogues in self.dialogues.iteritems():
            for dialogue in dialogues:
                dialogue.convert_to_int()

    def create_dialogue_batches(self, dialogues, batch_size):
        dialogues.sort(key=lambda d: len(d.turns))
        N = len(dialogues)
        dialogue_batches = []
        start = 0
        while start < N:
            # NOTE: last batch may have a smaller size if we don't have enough examples
            end = min(start + batch_size, N)
            dialogue_batch = dialogues[start:end]
            dialogue_batches.extend(DialogueBatch(dialogue_batch, self.use_kb).create_batches())
            start = end
        return dialogue_batches

    def create_graph(self, dialogues):
        if not self.use_kb:
            return
        for dialogue in dialogues:
            dialogue.create_graph()

    def reset_graph(self, dialogue_batches):
        if not self.use_kb:
            return
        for dialogue_batch in dialogue_batches:
            for graph in dialogue_batch['graph'].graphs:
                graph.reset()

    def generator(self, name, batch_size, shuffle=True):
        dialogues = self.dialogues[name]
        for dialogue in dialogues:
            dialogue.convert_to_int()
        # NOTE: we assume that GraphMetadata has been constructed before DataGenerator is called
        self.create_graph(dialogues)
        dialogue_batches = self.create_dialogue_batches(dialogues, batch_size)
        yield len(dialogue_batches)
        inds = range(len(dialogue_batches))
        while True:
            if shuffle:
                random.shuffle(inds)
            for ind in inds:
                yield dialogue_batches[ind]
            # We want graphs clean of dialgue history for the new epoch
            self.reset_graph(dialogue_batches)<|MERGE_RESOLUTION|>--- conflicted
+++ resolved
@@ -17,13 +17,8 @@
     parser.add_argument('--entity-target-form', choices=['canonical', 'type', 'graph'], default='canonical', help='Output entity form to the decoder')
     parser.add_argument('--prepend', default=False, action='store_true', help='Prepend entities to decoder utterance')
 
-<<<<<<< HEAD
 SpecialSymbols = namedtuple('SpecialSymbols', ['EOS', 'GO', 'SELECT', 'PAD'])
 markers = SpecialSymbols(EOS='</s>', GO='<go>', SELECT='[select]', PAD='<pad>')
-=======
-SpecialSymbols = namedtuple('SpecialSymbols', ['EOS', 'GO', 'SELECT', 'PAD', 'EOE'])
-markers = SpecialSymbols(EOS='</s>', GO='<go>', SELECT='<select>', PAD='<pad>', EOE='</e>')
->>>>>>> 3fd06a7b
 
 def tokenize(utterance):
     '''
